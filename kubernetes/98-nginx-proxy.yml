---
apiVersion: v1
kind: Service
metadata:
  name: nginx-proxy
  namespace: malcolm
spec:
  # use "type: ClusterIP" if using Ingress-NGINX as illustrated in 99-ingress-nginx.yml.example
  # use "type: LoadBalancer" if using AWS Load Balancer as illustrated in 99-ingress-alb.yml.example
  type: ClusterIP
  ports:
    - port: 443
      protocol: TCP
      name: https
    - port: 8443
      protocol: TCP
      name: http
    - port: 9200
      protocol: TCP
      name: opensearch
  selector:
    name: nginx-proxy-deployment

---
apiVersion: apps/v1
kind: Deployment
metadata:
  name: nginx-proxy-deployment
  namespace: malcolm
spec:
  selector:
    matchLabels:
      name: nginx-proxy-deployment
  replicas: 1
  template:
    metadata:
      labels:
        name: nginx-proxy-deployment
    spec:
      containers:
      - name: nginx-proxy-container
<<<<<<< HEAD
        image: ghcr.io/idaholab/malcolm/nginx-proxy:23.10.0
=======
        image: ghcr.io/idaholab/malcolm/nginx-proxy:23.12.0
>>>>>>> da0886d1
        imagePullPolicy: Always
        stdin: false
        tty: true
        ports:
          - name: https
            protocol: TCP
            containerPort: 443
          - name: http
            protocol: TCP
            containerPort: 8443
          - name: opensearch
            protocol: TCP
            containerPort: 9200
        envFrom:
          - configMapRef:
              name: process-env
          - configMapRef:
              name: ssl-env
          - configMapRef:
              name: auth-common-env
          - configMapRef:
              name: nginx-env
        livenessProbe:
          httpGet:
            path: /
            port: 8443
            scheme: HTTPS
          initialDelaySeconds: 120
          periodSeconds: 30
          timeoutSeconds: 15
          successThreshold: 1
          failureThreshold: 10
        volumeMounts:
        - name: nginx-etc-nginx-volume
          mountPath: /etc/nginx/configmap
        - name: nginx-etc-nginx-secret-volume
          mountPath: /etc/nginx/secretmap
        - name: nginx-var-local-catrust-volume
          mountPath: /var/local/ca-trust/configmap
        - name: nginx-etc-nginx-certs-secret-volume
          mountPath: /etc/nginx/certs/secretmap
        - name: nginx-etc-nginx-certs-pem-volume
          mountPath: /etc/nginx/dhparam/configmap
        - name: nginx-opensearch-curlrc-secret-volume
          mountPath: /var/local/curlrc/secretmap
        - name: nginx-etc-auth-volume
          mountPath: /etc/nginx/auth
          subPath: "auth"
        - name: nginx-etc-auth-default-secret-volume
          mountPath: /tmp/auth/default/secretmap
        - name: nginx-runtime-logs-volume
          mountPath: /var/log/nginx
          subPath: "nginx"
      initContainers:
      - name: nginx-dirinit-container
<<<<<<< HEAD
        image: ghcr.io/idaholab/malcolm/dirinit:23.10.0
=======
        image: ghcr.io/idaholab/malcolm/dirinit:23.12.0
>>>>>>> da0886d1
        imagePullPolicy: Always
        stdin: false
        tty: true
        envFrom:
          - configMapRef:
              name: process-env
        env:
          - name: PUSER_MKDIR
            value: "/data/config:auth;/data/runtime-logs:nginx"
        volumeMounts:
          - name: nginx-etc-auth-volume
            mountPath: "/data/config"
          - name: nginx-runtime-logs-volume
            mountPath: "/data/runtime-logs"
      volumes:
      - name: nginx-etc-nginx-volume
        configMap:
          name: etc-nginx
      - name: nginx-etc-nginx-secret-volume
        secret:
          secretName: etc-nginx
      - name: nginx-var-local-catrust-volume
        configMap:
          name: var-local-catrust
      - name: nginx-etc-nginx-certs-secret-volume
        secret:
          secretName: etc-nginx-certs
      - name: nginx-etc-nginx-certs-pem-volume
        configMap:
          name: etc-nginx-certs-pem
      - name: nginx-opensearch-curlrc-secret-volume
        secret:
          secretName: opensearch-curlrc
      - name: nginx-etc-auth-volume
        persistentVolumeClaim:
          claimName: config-claim
      - name: nginx-etc-auth-default-secret-volume
        secret:
          secretName: etc-nginx-auth
      - name: nginx-runtime-logs-volume
        persistentVolumeClaim:
          claimName: runtime-logs-claim<|MERGE_RESOLUTION|>--- conflicted
+++ resolved
@@ -39,11 +39,7 @@
     spec:
       containers:
       - name: nginx-proxy-container
-<<<<<<< HEAD
-        image: ghcr.io/idaholab/malcolm/nginx-proxy:23.10.0
-=======
         image: ghcr.io/idaholab/malcolm/nginx-proxy:23.12.0
->>>>>>> da0886d1
         imagePullPolicy: Always
         stdin: false
         tty: true
@@ -99,11 +95,7 @@
           subPath: "nginx"
       initContainers:
       - name: nginx-dirinit-container
-<<<<<<< HEAD
-        image: ghcr.io/idaholab/malcolm/dirinit:23.10.0
-=======
         image: ghcr.io/idaholab/malcolm/dirinit:23.12.0
->>>>>>> da0886d1
         imagePullPolicy: Always
         stdin: false
         tty: true
