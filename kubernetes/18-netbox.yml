---
apiVersion: v1
kind: Service
metadata:
  name: netbox
  namespace: malcolm
spec:
  ports:
    - port: 8080
      protocol: TCP
      name: http-main
    - port: 8081
      protocol: TCP
      name: http-status
    - port: 9001
      protocol: TCP
      name: supervisord
  selector:
    name: netbox-deployment

---
apiVersion: apps/v1
kind: Deployment
metadata:
  name: netbox-deployment
  namespace: malcolm
spec:
  selector:
    matchLabels:
      name: netbox-deployment
  replicas: 1
  template:
    metadata:
      labels:
        name: netbox-deployment
    spec:
      containers:
      - name: netbox-container
<<<<<<< HEAD
        image: ghcr.io/idaholab/malcolm/netbox:23.10.0
=======
        image: ghcr.io/idaholab/malcolm/netbox:23.12.0
>>>>>>> da0886d1
        imagePullPolicy: Always
        stdin: false
        tty: true
        ports:
          - name: http-main
            protocol: TCP
            containerPort: 8080
          - name: http-status
            protocol: TCP
            containerPort: 8081
          - name: supervisord
            protocol: TCP
            containerPort: 9001
        envFrom:
          - configMapRef:
              name: process-env
          - configMapRef:
              name: ssl-env
          - configMapRef:
              name: netbox-common-env
          - configMapRef:
              name: netbox-env
          - secretRef:
              name: netbox-secret-env
        env:
          - name: VIRTUAL_HOST
            value: "netbox.malcolm.local"
        livenessProbe:
          httpGet:
            path: /netbox/api/
            port: 8080
            scheme: HTTP
          initialDelaySeconds: 300
          periodSeconds: 60
          timeoutSeconds: 15
          successThreshold: 1
          failureThreshold: 10
        volumeMounts:
          - mountPath: /var/local/ca-trust/configmap
            name: netbox-var-local-catrust-volume
          - mountPath: /usr/local/share/configmap
            name: netbox-netmap-json-volume
          - mountPath: /etc/netbox/config/configmap
            name: netbox-config-volume
          - mountPath: /opt/netbox-preload/configmap
            name: netbox-preload-volume
          - mountPath: /opt/netbox/netbox/media
            name: netbox-media-volume
            subPath: netbox/media
      initContainers:
      - name: netbox-dirinit-container
<<<<<<< HEAD
        image: ghcr.io/idaholab/malcolm/dirinit:23.10.0
=======
        image: ghcr.io/idaholab/malcolm/dirinit:23.12.0
>>>>>>> da0886d1
        imagePullPolicy: Always
        stdin: false
        tty: true
        envFrom:
          - configMapRef:
              name: process-env
        env:
          - name: PUSER_MKDIR
            value: "/data/config:netbox/media"
        volumeMounts:
          - name: netbox-media-volume
            mountPath: "/data/config"
      volumes:
        - name: netbox-var-local-catrust-volume
          configMap:
            name: var-local-catrust
        - name: netbox-netmap-json-volume
          configMap:
            name: netbox-netmap-json
        - name: netbox-config-volume
          configMap:
            name: netbox-config
        - name: netbox-preload-volume
          configMap:
            name: netbox-preload
        - name: netbox-media-volume
          persistentVolumeClaim:
            claimName: config-claim
<|MERGE_RESOLUTION|>--- conflicted
+++ resolved
@@ -36,11 +36,7 @@
     spec:
       containers:
       - name: netbox-container
-<<<<<<< HEAD
-        image: ghcr.io/idaholab/malcolm/netbox:23.10.0
-=======
         image: ghcr.io/idaholab/malcolm/netbox:23.12.0
->>>>>>> da0886d1
         imagePullPolicy: Always
         stdin: false
         tty: true
@@ -92,11 +88,7 @@
             subPath: netbox/media
       initContainers:
       - name: netbox-dirinit-container
-<<<<<<< HEAD
-        image: ghcr.io/idaholab/malcolm/dirinit:23.10.0
-=======
         image: ghcr.io/idaholab/malcolm/dirinit:23.12.0
->>>>>>> da0886d1
         imagePullPolicy: Always
         stdin: false
         tty: true
