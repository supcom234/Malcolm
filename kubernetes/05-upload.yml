---
apiVersion: v1
kind: Service
metadata:
  name: upload
  namespace: malcolm
spec:
  type: ClusterIP
  ports:
    - port: 22
      protocol: TCP
      name: sftp
    - port: 80
      protocol: TCP
      name: http
  selector:
    name: upload-deployment

---
apiVersion: apps/v1
kind: Deployment
metadata:
  name: upload-deployment
  namespace: malcolm
spec:
  selector:
    matchLabels:
      name: upload-deployment
  replicas: 1
  template:
    metadata:
      labels:
        name: upload-deployment
    spec:
      containers:
      - name: upload-container
<<<<<<< HEAD
        image: ghcr.io/idaholab/malcolm/file-upload:23.10.0
=======
        image: ghcr.io/idaholab/malcolm/file-upload:23.12.0
>>>>>>> da0886d1
        imagePullPolicy: Always
        stdin: false
        tty: true
        ports:
          - name: sftp
            protocol: TCP
            containerPort: 22
          - name: http
            protocol: TCP
            containerPort: 80
        envFrom:
          - configMapRef:
              name: process-env
          - configMapRef:
              name: ssl-env
          - secretRef:
              name: auth-env
        env:
          - name: VIRTUAL_HOST
            value: "upload.malcolm.local"
        livenessProbe:
          httpGet:
            path: /
            port: 80
            scheme: HTTP
          initialDelaySeconds: 60
          periodSeconds: 30
          timeoutSeconds: 15
          successThreshold: 1
          failureThreshold: 10
        volumeMounts:
          - mountPath: /var/local/ca-trust/configmap
            name: upload-var-local-catrust-volume
          - mountPath: "/var/www/upload/server/php/chroot/files"
            name: upload-pcap-volume
            subPath: "upload"
      initContainers:
      - name: upload-dirinit-container
<<<<<<< HEAD
        image: ghcr.io/idaholab/malcolm/dirinit:23.10.0
=======
        image: ghcr.io/idaholab/malcolm/dirinit:23.12.0
>>>>>>> da0886d1
        imagePullPolicy: Always
        stdin: false
        tty: true
        envFrom:
          - configMapRef:
              name: process-env
        env:
          - name: PUSER_MKDIR
            value: "/data/pcap:upload/tmp/spool,upload/variants"
        volumeMounts:
          - name: upload-pcap-volume
            mountPath: "/data/pcap"
      volumes:
        - name: upload-var-local-catrust-volume
          configMap:
            name: var-local-catrust
        - name: upload-pcap-volume
          persistentVolumeClaim:
            claimName: pcap-claim<|MERGE_RESOLUTION|>--- conflicted
+++ resolved
@@ -34,11 +34,7 @@
     spec:
       containers:
       - name: upload-container
-<<<<<<< HEAD
-        image: ghcr.io/idaholab/malcolm/file-upload:23.10.0
-=======
         image: ghcr.io/idaholab/malcolm/file-upload:23.12.0
->>>>>>> da0886d1
         imagePullPolicy: Always
         stdin: false
         tty: true
@@ -77,11 +73,7 @@
             subPath: "upload"
       initContainers:
       - name: upload-dirinit-container
-<<<<<<< HEAD
-        image: ghcr.io/idaholab/malcolm/dirinit:23.10.0
-=======
         image: ghcr.io/idaholab/malcolm/dirinit:23.12.0
->>>>>>> da0886d1
         imagePullPolicy: Always
         stdin: false
         tty: true
