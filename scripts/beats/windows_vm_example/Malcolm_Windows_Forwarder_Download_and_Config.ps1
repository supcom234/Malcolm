--- conflicted
+++ resolved
@@ -1,196 +1,188 @@
-# configure a windows host to forward auditbeat and winlogbeat logs
-<<<<<<< HEAD
-# to Malcolm (see https://github.com/idaholab/Malcolm/tree/development/scripts/beats)
-=======
-# to Malcolm (see https://github.com/cisagov/Malcolm/tree/master/scripts/beats)
->>>>>>> 39d9c189
-
-$beatversion = "7.6.2"
-
-################################################################################
-# Uninstall-Beat
-#
-# - Remove previous traces of this beat
-#
-function Uninstall-Beat {
-  param( [string]$beat )
-
-  try {
-    & "C:\\Program Files\\$beat\\uninstall-service-$beat.ps1"
-  }
-  catch {
-  }
-  remove-item "C:\\Program Files\\$beat" -Recurse -erroraction 'silentlycontinue';
-
-}
-
-################################################################################
-# Download-Beat
-#
-# - Download $beat-$beatversion-windows-x86_64.zip from artifacts.elastic.co
-# - Unzip to C:\Program Files\beat
-# - Download sample config for $beat from idaholab/Malcolm to C:\Program Files\beat
-#
-function Download-Beat {
-  param( [string]$beat )
-
-  Invoke-WebRequest -Uri https://artifacts.elastic.co/downloads/beats/$beat/$beat-oss-$beatversion-windows-x86_64.zip -OutFile $beat-$beatversion-windows-x86_64.zip -UseBasicParsing
-  Expand-Archive -LiteralPath $beat-$beatversion-windows-x86_64.zip -DestinationPath 'C:\\Program Files'
-  Remove-Item $beat-$beatversion-windows-x86_64.zip
-  Rename-Item "C:\\Program Files\\$beat-$beatversion-windows-x86_64" "C:\\Program Files\\$beat"
-  ((Get-Content -path "C:\\Program Files\\$beat\\install-service-$beat.ps1" -Raw) -replace 'ProgramData','Program Files') | Set-Content -Path "C:\\Program Files\\$beat\\install-service-$beat.ps1"
-  ((Get-Content -path "C:\\Program Files\\$beat\\install-service-$beat.ps1" -Raw) -replace ' -path','  --path') | Set-Content -Path "C:\\Program Files\\$beat\\install-service-$beat.ps1"
-
-<<<<<<< HEAD
-  Invoke-WebRequest -UseBasicParsing -OutFile "C:\\Program Files\\$beat\\$beat.yml" -Uri https://raw.githubusercontent.com/idaholab/Malcolm/development/scripts/beats/windows_vm_example/$beat.yml
-=======
-  Invoke-WebRequest -UseBasicParsing -OutFile "C:\\Program Files\\$beat\\$beat.yml" -Uri https://raw.githubusercontent.com/cisagov/Malcolm/master/scripts/beats/windows_vm_example/$beat.yml
->>>>>>> 39d9c189
-  (Get-Content "C:\\Program Files\\$beat\\$beat.yml") | Set-Content "C:\\Program Files\\$beat\\$beat.yml"
-}
-
-################################################################################
-# Connectivity boilerplate to add to the sample .yml files downloaded from
-# idaholab/Malcolm
-#
-$beat_boilerplate = @'
-
-#================================ General ======================================
-fields_under_root: true
-
-#================================ Outputs ======================================
-
-#-------------------------- Elasticsearch output -------------------------------
-output.elasticsearch:
-  enabled: true
-  hosts: ["${BEAT_ES_HOST}"]
-  protocol: "${BEAT_ES_PROTOCOL}"
-  username: "${BEAT_HTTP_USERNAME}"
-  password: "${BEAT_HTTP_PASSWORD}"
-  ssl.verification_mode: "${BEAT_ES_SSL_VERIFY}"
-
-setup.template.enabled: true
-setup.template.overwrite: false
-setup.template.settings:
-  index.number_of_shards: 1
-  index.number_of_replicas: 0
-
-#============================== Dashboards =====================================
-setup.dashboards.enabled: "${BEAT_KIBANA_DASHBOARDS_ENABLED}"
-setup.dashboards.directory: "${BEAT_KIBANA_DASHBOARDS_PATH}"
-
-#============================== Kibana =====================================
-setup.kibana:
-  host: "${BEAT_KIBANA_HOST}"
-  protocol: "${BEAT_KIBANA_PROTOCOL}"
-  username: "${BEAT_HTTP_USERNAME}"
-  password: "${BEAT_HTTP_PASSWORD}"
-  ssl.verification_mode: "${BEAT_KIBANA_SSL_VERIFY}"
-
-#================================ Logging ======================================
-logging.metrics.enabled: false
-'@
-
-################################################################################
-# Run-Beat-Command
-#
-# - Run C:\Program Files\$beat\$beat.exe with correct defaults for config paths
-# - specify beat, command array and (optionally) stdin string
-#
-function Run-Beat-Command {
-  param( [string]$beat, [array]$command, [string]$stdin)
-
-  $exe = "C:\\Program Files\\$beat\\$beat.exe"
-  $exe_config = '--path.home', "C:\\Program Files\\$beat", '--path.config', "C:\\Program Files\\$beat", '--path.data', "C:\\Program Files\\$beat", '--path.logs', "C:\\Program Files\\$beat\\logs", '-c', "C:\\Program Files\\$beat\\$beat.yml", '-E', "keystore.path='C:\\Program Files\\$beat\\$beat.keystore'"
-
-  if (!$stdin) {
-    & $exe $exe_config $command
-  } else {
-    $stdin.Trim() | & $exe $exe_config $command
-  }
-
-}
-
-################################################################################
-# Configure config .yml and keystore for beat in "C:\\Program Files\\$beat"
-#
-function Configure-Beat {
-  param( [string]$beat )
-
-  cd "C:\\Program Files\\$beat"
-
-  Run-Beat-Command $beat @("keystore","create","--force") $null
-
-  Add-Content -Path "C:\\Program Files\\$beat\\$beat.yml" -Value $beat_boilerplate
-
-  do {
-    $es_host = Read-Host "Specify the Elasticsearch IP:port (e.g., 192.168.0.123:9200)"
-    $es_host = $es_host.Trim()
-  } while (!$es_host)
-
-  do {
-    $kb_host = Read-Host "Specify the Kibana IP:port (e.g., 192.168.0.123:5601)"
-    $kb_host = $kb_host.Trim()
-  } while (!$kb_host)
-
-  do {
-    $es_user = Read-Host "Specify the Elasticsearch/Kibana username"
-    $es_user = $es_user.Trim()
-  } while (!$es_user)
-
-  do {
-      $es_pass = Read-Host "Specify the Elasticsearch/Kibana password" -AsSecureString
-      $es_pass_confirm = Read-Host "Specify the Elasticsearch/Kibana password (again)" -AsSecureString
-      $pwd1_text = [Runtime.InteropServices.Marshal]::PtrToStringAuto([Runtime.InteropServices.Marshal]::SecureStringToBSTR($es_pass))
-      $pwd2_text = [Runtime.InteropServices.Marshal]::PtrToStringAuto([Runtime.InteropServices.Marshal]::SecureStringToBSTR($es_pass_confirm))
-  } while ($pwd1_text -ne $pwd2_text)
-  $es_pass = ([Runtime.InteropServices.Marshal]::PtrToStringAuto([Runtime.InteropServices.Marshal]::SecureStringToBSTR($es_pass))).Trim()
-
-  Run-Beat-Command $beat @("keystore","add","BEAT_ES_PROTOCOL","--stdin","--force") "https"
-  Run-Beat-Command $beat @("keystore","add","BEAT_KIBANA_PROTOCOL","--stdin","--force") "https"
-  Run-Beat-Command $beat @("keystore","add","BEAT_ES_SSL_VERIFY","--stdin","--force") "none"
-  Run-Beat-Command $beat @("keystore","add","BEAT_KIBANA_SSL_VERIFY","--stdin","--force") "none"
-  Run-Beat-Command $beat @("keystore","add","BEAT_KIBANA_DASHBOARDS_ENABLED","--stdin","--force") "true"
-  Run-Beat-Command $beat @("keystore","add","BEAT_KIBANA_DASHBOARDS_PATH","--stdin","--force") "C:\\Program Files\\$beat\\kibana"
-  Run-Beat-Command $beat @("keystore","add","BEAT_ES_HOST","--stdin","--force") "$es_host"
-  Run-Beat-Command $beat @("keystore","add","BEAT_KIBANA_HOST","--stdin","--force") "$kb_host"
-  Run-Beat-Command $beat @("keystore","add","BEAT_HTTP_USERNAME","--stdin","--force") "$es_user"
-  Run-Beat-Command $beat @("keystore","add","BEAT_HTTP_PASSWORD","--stdin","--force") "$es_pass"
-
-  Run-Beat-Command $beat @("keystore","list") $null
-
-  $confirmation = Read-Host "Install $beat as a system service (y/n)"
-  if ($confirmation -eq 'y') {
-    & "C:\\Program Files\\$beat\\install-service-$beat.ps1"
-  }
-}
-
-################################################################################
-# Main
-#
-function Main {
-  param( [array]$beats)
-  $tempdir = New-TemporaryFile
-  remove-item $tempdir;
-  new-item -type directory -path $tempdir;
-  cd $tempdir;
-
-  foreach ($beat in $beats) {
-    cd $tempdir;
-
-    Uninstall-Beat $beat
-    Download-Beat $beat
-    Configure-Beat $beat
-  }
-
-  cd $Env:Temp;
-  remove-item $tempdir -Recurse;
-}
-
-################################################################################
-#
-if ($args.count -eq 0) {
-  Main @("auditbeat","winlogbeat")
-} else {
-  Main $args
-}
+# configure a windows host to forward auditbeat and winlogbeat logs
+# to Malcolm (see https://github.com/idaholab/Malcolm/tree/master/scripts/beats)
+
+$beatversion = "7.6.2"
+
+################################################################################
+# Uninstall-Beat
+#
+# - Remove previous traces of this beat
+#
+function Uninstall-Beat {
+  param( [string]$beat )
+
+  try {
+    & "C:\\Program Files\\$beat\\uninstall-service-$beat.ps1"
+  }
+  catch {
+  }
+  remove-item "C:\\Program Files\\$beat" -Recurse -erroraction 'silentlycontinue';
+
+}
+
+################################################################################
+# Download-Beat
+#
+# - Download $beat-$beatversion-windows-x86_64.zip from artifacts.elastic.co
+# - Unzip to C:\Program Files\beat
+# - Download sample config for $beat from idaholab/Malcolm to C:\Program Files\beat
+#
+function Download-Beat {
+  param( [string]$beat )
+
+  Invoke-WebRequest -Uri https://artifacts.elastic.co/downloads/beats/$beat/$beat-oss-$beatversion-windows-x86_64.zip -OutFile $beat-$beatversion-windows-x86_64.zip -UseBasicParsing
+  Expand-Archive -LiteralPath $beat-$beatversion-windows-x86_64.zip -DestinationPath 'C:\\Program Files'
+  Remove-Item $beat-$beatversion-windows-x86_64.zip
+  Rename-Item "C:\\Program Files\\$beat-$beatversion-windows-x86_64" "C:\\Program Files\\$beat"
+  ((Get-Content -path "C:\\Program Files\\$beat\\install-service-$beat.ps1" -Raw) -replace 'ProgramData','Program Files') | Set-Content -Path "C:\\Program Files\\$beat\\install-service-$beat.ps1"
+  ((Get-Content -path "C:\\Program Files\\$beat\\install-service-$beat.ps1" -Raw) -replace ' -path','  --path') | Set-Content -Path "C:\\Program Files\\$beat\\install-service-$beat.ps1"
+
+  Invoke-WebRequest -UseBasicParsing -OutFile "C:\\Program Files\\$beat\\$beat.yml" -Uri https://raw.githubusercontent.com/idaholab/Malcolm/master/scripts/beats/windows_vm_example/$beat.yml
+  (Get-Content "C:\\Program Files\\$beat\\$beat.yml") | Set-Content "C:\\Program Files\\$beat\\$beat.yml"
+}
+
+################################################################################
+# Connectivity boilerplate to add to the sample .yml files downloaded from
+# idaholab/Malcolm
+#
+$beat_boilerplate = @'
+
+#================================ General ======================================
+fields_under_root: true
+
+#================================ Outputs ======================================
+
+#-------------------------- Elasticsearch output -------------------------------
+output.elasticsearch:
+  enabled: true
+  hosts: ["${BEAT_ES_HOST}"]
+  protocol: "${BEAT_ES_PROTOCOL}"
+  username: "${BEAT_HTTP_USERNAME}"
+  password: "${BEAT_HTTP_PASSWORD}"
+  ssl.verification_mode: "${BEAT_ES_SSL_VERIFY}"
+
+setup.template.enabled: true
+setup.template.overwrite: false
+setup.template.settings:
+  index.number_of_shards: 1
+  index.number_of_replicas: 0
+
+#============================== Dashboards =====================================
+setup.dashboards.enabled: "${BEAT_KIBANA_DASHBOARDS_ENABLED}"
+setup.dashboards.directory: "${BEAT_KIBANA_DASHBOARDS_PATH}"
+
+#============================== Kibana =====================================
+setup.kibana:
+  host: "${BEAT_KIBANA_HOST}"
+  protocol: "${BEAT_KIBANA_PROTOCOL}"
+  username: "${BEAT_HTTP_USERNAME}"
+  password: "${BEAT_HTTP_PASSWORD}"
+  ssl.verification_mode: "${BEAT_KIBANA_SSL_VERIFY}"
+
+#================================ Logging ======================================
+logging.metrics.enabled: false
+'@
+
+################################################################################
+# Run-Beat-Command
+#
+# - Run C:\Program Files\$beat\$beat.exe with correct defaults for config paths
+# - specify beat, command array and (optionally) stdin string
+#
+function Run-Beat-Command {
+  param( [string]$beat, [array]$command, [string]$stdin)
+
+  $exe = "C:\\Program Files\\$beat\\$beat.exe"
+  $exe_config = '--path.home', "C:\\Program Files\\$beat", '--path.config', "C:\\Program Files\\$beat", '--path.data', "C:\\Program Files\\$beat", '--path.logs', "C:\\Program Files\\$beat\\logs", '-c', "C:\\Program Files\\$beat\\$beat.yml", '-E', "keystore.path='C:\\Program Files\\$beat\\$beat.keystore'"
+
+  if (!$stdin) {
+    & $exe $exe_config $command
+  } else {
+    $stdin.Trim() | & $exe $exe_config $command
+  }
+
+}
+
+################################################################################
+# Configure config .yml and keystore for beat in "C:\\Program Files\\$beat"
+#
+function Configure-Beat {
+  param( [string]$beat )
+
+  cd "C:\\Program Files\\$beat"
+
+  Run-Beat-Command $beat @("keystore","create","--force") $null
+
+  Add-Content -Path "C:\\Program Files\\$beat\\$beat.yml" -Value $beat_boilerplate
+
+  do {
+    $es_host = Read-Host "Specify the Elasticsearch IP:port (e.g., 192.168.0.123:9200)"
+    $es_host = $es_host.Trim()
+  } while (!$es_host)
+
+  do {
+    $kb_host = Read-Host "Specify the Kibana IP:port (e.g., 192.168.0.123:5601)"
+    $kb_host = $kb_host.Trim()
+  } while (!$kb_host)
+
+  do {
+    $es_user = Read-Host "Specify the Elasticsearch/Kibana username"
+    $es_user = $es_user.Trim()
+  } while (!$es_user)
+
+  do {
+      $es_pass = Read-Host "Specify the Elasticsearch/Kibana password" -AsSecureString
+      $es_pass_confirm = Read-Host "Specify the Elasticsearch/Kibana password (again)" -AsSecureString
+      $pwd1_text = [Runtime.InteropServices.Marshal]::PtrToStringAuto([Runtime.InteropServices.Marshal]::SecureStringToBSTR($es_pass))
+      $pwd2_text = [Runtime.InteropServices.Marshal]::PtrToStringAuto([Runtime.InteropServices.Marshal]::SecureStringToBSTR($es_pass_confirm))
+  } while ($pwd1_text -ne $pwd2_text)
+  $es_pass = ([Runtime.InteropServices.Marshal]::PtrToStringAuto([Runtime.InteropServices.Marshal]::SecureStringToBSTR($es_pass))).Trim()
+
+  Run-Beat-Command $beat @("keystore","add","BEAT_ES_PROTOCOL","--stdin","--force") "https"
+  Run-Beat-Command $beat @("keystore","add","BEAT_KIBANA_PROTOCOL","--stdin","--force") "https"
+  Run-Beat-Command $beat @("keystore","add","BEAT_ES_SSL_VERIFY","--stdin","--force") "none"
+  Run-Beat-Command $beat @("keystore","add","BEAT_KIBANA_SSL_VERIFY","--stdin","--force") "none"
+  Run-Beat-Command $beat @("keystore","add","BEAT_KIBANA_DASHBOARDS_ENABLED","--stdin","--force") "true"
+  Run-Beat-Command $beat @("keystore","add","BEAT_KIBANA_DASHBOARDS_PATH","--stdin","--force") "C:\\Program Files\\$beat\\kibana"
+  Run-Beat-Command $beat @("keystore","add","BEAT_ES_HOST","--stdin","--force") "$es_host"
+  Run-Beat-Command $beat @("keystore","add","BEAT_KIBANA_HOST","--stdin","--force") "$kb_host"
+  Run-Beat-Command $beat @("keystore","add","BEAT_HTTP_USERNAME","--stdin","--force") "$es_user"
+  Run-Beat-Command $beat @("keystore","add","BEAT_HTTP_PASSWORD","--stdin","--force") "$es_pass"
+
+  Run-Beat-Command $beat @("keystore","list") $null
+
+  $confirmation = Read-Host "Install $beat as a system service (y/n)"
+  if ($confirmation -eq 'y') {
+    & "C:\\Program Files\\$beat\\install-service-$beat.ps1"
+  }
+}
+
+################################################################################
+# Main
+#
+function Main {
+  param( [array]$beats)
+  $tempdir = New-TemporaryFile
+  remove-item $tempdir;
+  new-item -type directory -path $tempdir;
+  cd $tempdir;
+
+  foreach ($beat in $beats) {
+    cd $tempdir;
+
+    Uninstall-Beat $beat
+    Download-Beat $beat
+    Configure-Beat $beat
+  }
+
+  cd $Env:Temp;
+  remove-item $tempdir -Recurse;
+}
+
+################################################################################
+#
+if ($args.count -eq 0) {
+  Main @("auditbeat","winlogbeat")
+} else {
+  Main $args
+}