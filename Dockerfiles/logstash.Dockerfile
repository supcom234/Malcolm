--- conflicted
+++ resolved
@@ -94,13 +94,9 @@
         python3-pip \
         python3-requests && \
     pip3 install ipaddress supervisor manuf pyyaml && \
-<<<<<<< HEAD
-    /usr/share/logstash/bin/ruby -S gem install lru_redux && \
-=======
     echo "gem 'lru_cache'" >> /usr/share/logstash/Gemfile && \
     echo "gem 'rest-client'" >> /usr/share/logstash/Gemfile && \
     /usr/share/logstash/bin/ruby -S bundle install && \
->>>>>>> 1b8deedb
     logstash-plugin install --preserve logstash-filter-translate logstash-filter-cidr logstash-filter-dns \
                                        logstash-filter-json logstash-filter-prune logstash-filter-http \
                                        logstash-filter-grok logstash-filter-geoip logstash-filter-uuid \
