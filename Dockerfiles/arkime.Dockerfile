FROM debian:11-slim AS build

# Copyright (c) 2022 Battelle Energy Alliance, LLC.  All rights reserved.

ENV DEBIAN_FRONTEND noninteractive

<<<<<<< HEAD
ENV ARKIME_VERSION "3.4.2"
ENV ARKIME_DIR "/opt/arkime"
=======
ENV ARKIME_VERSION "main"
ENV ARKIMEDIR "/opt/arkime"
>>>>>>> 2e5f653f
ENV ARKIME_URL "https://github.com/arkime/arkime.git"
ENV ARKIME_LOCALELASTICSEARCH no
ENV ARKIME_INET yes

ADD arkime/scripts/bs4_remove_div.py /opt/
ADD arkime/patch/* /opt/patches/

RUN apt-get -q update && \
    apt-get -y -q --no-install-recommends upgrade && \
    apt-get install -q -y --no-install-recommends \
        binutils \
        bison \
        cmake \
        curl \
        file \
        flex \
        g++ \
        gcc \
        gettext \
        git-core \
        groff \
        groff-base \
        libcap-dev \
        libjson-perl \
        libkrb5-dev \
        libmaxminddb-dev \
        libpcap0.8-dev \
        libssl-dev \
        libtool \
        libwww-perl \
        libyaml-dev \
        make \
        meson \
        ninja-build \
        patch \
        python3-dev \
        python3-pip \
        python3-setuptools \
        python3-wheel \
        sudo \
        swig \
        wget \
        zlib1g-dev && \
  pip3 install --no-cache-dir beautifulsoup4 && \
  cd /opt && \
    git clone --recurse-submodules --branch="$ARKIME_VERSION" "$ARKIME_URL" "./arkime-"$ARKIME_VERSION && \
    cd "./arkime-"$ARKIME_VERSION && \
    bash -c 'for i in /opt/patches/*; do patch -p 1 -r - --no-backup-if-mismatch < $i || true; done' && \
    export PATH="$ARKIME_DIR/bin:${PATH}" && \
    ln -sfr $ARKIME_DIR/bin/npm /usr/local/bin/npm && \
    ln -sfr $ARKIME_DIR/bin/node /usr/local/bin/node && \
    ln -sfr $ARKIME_DIR/bin/npx /usr/local/bin/npx && \
    python3 /opt/bs4_remove_div.py -i ./viewer/vueapp/src/components/users/Users.vue -o ./viewer/vueapp/src/components/users/Users.new -c "new-user-form" && \
    mv -vf ./viewer/vueapp/src/components/users/Users.new ./viewer/vueapp/src/components/users/Users.vue && \
    sed -i 's/v-if.*password.*"/v-if="false"/g' ./viewer/vueapp/src/components/settings/Settings.vue && \
    rm -rf ./viewer/vueapp/src/components/upload ./capture/plugins/suricata* && \
    sed -i "s/^\(ARKIME_LOCALELASTICSEARCH=\).*/\1"$ARKIME_LOCALELASTICSEARCH"/" ./release/Configure && \
    sed -i "s/^\(ARKIME_INET=\).*/\1"$ARKIME_INET"/" ./release/Configure && \
    ./easybutton-build.sh && \
    npm -g config set user root && \
    make install && \
    npm cache clean --force && \
    rm -f ${ARKIME_DIR}/wiseService/source.* && \
    bash -c "file ${ARKIME_DIR}/bin/* ${ARKIME_DIR}/node-v*/bin/* | grep 'ELF 64-bit' | sed 's/:.*//' | xargs -l -r strip -v --strip-unneeded"

FROM debian:11-slim

LABEL maintainer="malcolm@inl.gov"
LABEL org.opencontainers.image.authors='malcolm@inl.gov'
LABEL org.opencontainers.image.url='https://github.com/idaholab/Malcolm'
LABEL org.opencontainers.image.documentation='https://github.com/idaholab/Malcolm/blob/main/README.md'
LABEL org.opencontainers.image.source='https://github.com/idaholab/Malcolm'
LABEL org.opencontainers.image.vendor='Idaho National Laboratory'
LABEL org.opencontainers.image.title='malcolmnetsec/arkime'
LABEL org.opencontainers.image.description='Malcolm container providing Arkime'

ARG DEFAULT_UID=1000
ARG DEFAULT_GID=1000
ENV DEFAULT_UID $DEFAULT_UID
ENV DEFAULT_GID $DEFAULT_GID
ENV PUSER "arkime"
ENV PGROUP "arkime"
ENV PUSER_PRIV_DROP true

ENV DEBIAN_FRONTEND noninteractive
ENV TERM xterm

ARG OPENSEARCH_URL="http://opensearch:9200"
ARG OPENSEARCH_LOCAL=true
ARG MALCOLM_USERNAME=admin
ARG ARKIME_ECS_PROVIDER=arkime
ARG ARKIME_ECS_DATASET=session
ARG ARKIME_INTERFACE=eth0
ARG ARKIME_ANALYZE_PCAP_THREADS=1
ARG WISE=off
ARG VIEWER=on
#Whether or not Arkime is in charge of deleting old PCAP files to reclaim space
ARG MANAGE_PCAP_FILES=false
#Whether or not to auto-tag logs based on filename
ARG AUTO_TAG=true
ARG PCAP_PIPELINE_DEBUG=false
ARG PCAP_PIPELINE_DEBUG_EXTRA=false
ARG PCAP_MONITOR_HOST=pcap-monitor
ARG MAXMIND_GEOIP_DB_LICENSE_KEY=""

# Declare envs vars for each arg
ENV OPENSEARCH_URL $OPENSEARCH_URL
ENV OPENSEARCH_LOCAL $OPENSEARCH_LOCAL
ENV ARKIME_INTERFACE $ARKIME_INTERFACE
ENV MALCOLM_USERNAME $MALCOLM_USERNAME
# this needs to be present, but is unused as nginx is going to handle auth for us
ENV ARKIME_PASSWORD "ignored"
ENV ARKIME_ECS_PROVIDER $ARKIME_ECS_PROVIDER
ENV ARKIME_ECS_DATASET $ARKIME_ECS_DATASET
ENV ARKIME_DIR "/opt/arkime"
ENV ARKIME_ANALYZE_PCAP_THREADS $ARKIME_ANALYZE_PCAP_THREADS
ENV WISE $WISE
ENV VIEWER $VIEWER
ENV MANAGE_PCAP_FILES $MANAGE_PCAP_FILES
ENV AUTO_TAG $AUTO_TAG
ENV PCAP_PIPELINE_DEBUG $PCAP_PIPELINE_DEBUG
ENV PCAP_PIPELINE_DEBUG_EXTRA $PCAP_PIPELINE_DEBUG_EXTRA
ENV PCAP_MONITOR_HOST $PCAP_MONITOR_HOST

COPY --from=build $ARKIME_DIR $ARKIME_DIR

RUN sed -i "s/bullseye main/bullseye main contrib non-free/g" /etc/apt/sources.list && \
    apt-get -q update && \
    apt-get -y -q --no-install-recommends upgrade && \
    apt-get install -q -y --no-install-recommends \
      curl \
      file \
      geoip-bin \
      gettext \
      libcap2-bin \
      libjson-perl \
      libkrb5-3 \
      libmaxminddb0 \
      libpcap0.8 \
      libssl1.0 \
      libtool \
      libwww-perl \
      libyaml-0-2 \
      libzmq5 \
      procps \
      psmisc \
      python \
      python3 \
      python3-pip \
      python3-setuptools \
      python3-wheel \
      rename \
      sudo \
      supervisor \
      vim-tiny \
      wget \
      tini \
      tar gzip unzip cpio bzip2 lzma xz-utils p7zip-full unrar zlib1g && \
    pip3 install --no-cache-dir beautifulsoup4 pyzmq && \
    ln -sfr $ARKIME_DIR/bin/npm /usr/local/bin/npm && \
      ln -sfr $ARKIME_DIR/bin/node /usr/local/bin/node && \
      ln -sfr $ARKIME_DIR/bin/npx /usr/local/bin/npx && \
    apt-get -q -y --purge remove gcc gcc-10 cpp cpp-10 libssl-dev && \
      apt-get -q -y autoremove && \
      apt-get clean && \
      rm -rf /var/lib/apt/lists/* /tmp/* /var/tmp/*

# add configuration and scripts
ADD shared/bin/docker-uid-gid-setup.sh /usr/local/bin/
ADD arkime/scripts /opt/
ADD shared/bin/pcap_processor.py /opt/
ADD shared/bin/pcap_utils.py /opt/
ADD scripts/malcolm_common.py /opt/
ADD shared/bin/opensearch_status.sh /opt/
ADD arkime/etc $ARKIME_DIR/etc/
ADD arkime/wise/source.*.js $ARKIME_DIR/wiseService/
ADD arkime/supervisord.conf /etc/supervisord.conf

# MaxMind now requires a (free) license key to download the free versions of
# their GeoIP databases. This should be provided as a build argument.
#   see https://dev.maxmind.com/geoip/geoipupdate/#Direct_Downloads
#   see https://github.com/arkime/arkime/issues/1350
#   see https://github.com/arkime/arkime/issues/1352
RUN [ ${#MAXMIND_GEOIP_DB_LICENSE_KEY} -gt 1 ] && for DB in ASN Country City; do \
      cd /tmp && \
      curl -s -S -L -o "GeoLite2-$DB.mmdb.tar.gz" "https://download.maxmind.com/app/geoip_download?edition_id=GeoLite2-$DB&license_key=$MAXMIND_GEOIP_DB_LICENSE_KEY&suffix=tar.gz" && \
      tar xf "GeoLite2-$DB.mmdb.tar.gz" --wildcards --no-anchored '*.mmdb' --strip=1 && \
      mkdir -p $ARKIME_DIR/etc/ $ARKIME_DIR/logs/ && \
      mv -v "GeoLite2-$DB.mmdb" $ARKIME_DIR/etc/; \
      rm -f "GeoLite2-$DB*"; \
    done; \
  curl -s -S -L -o $ARKIME_DIR/etc/ipv4-address-space.csv "https://www.iana.org/assignments/ipv4-address-space/ipv4-address-space.csv" && \
  curl -s -S -L -o $ARKIME_DIR/etc/oui.txt "https://raw.githubusercontent.com/wireshark/wireshark/master/manuf"

RUN groupadd --gid $DEFAULT_GID $PGROUP && \
    useradd -M --uid $DEFAULT_UID --gid $DEFAULT_GID --home $ARKIME_DIR $PUSER && \
      usermod -a -G tty $PUSER && \
    chmod 755 /opt/*.sh && \
    ln -sfr /opt/pcap_processor.py /opt/pcap_arkime_processor.py && \
    cp -f /opt/arkime_update_geo.sh $ARKIME_DIR/bin/arkime_update_geo.sh && \
    mv $ARKIME_DIR/etc/config.ini $ARKIME_DIR/etc/config.orig.ini && \
    chmod u+s $ARKIME_DIR/bin/capture && \
    mkdir -p /var/run/arkime && \
    chown -R $PUSER:$PGROUP $ARKIME_DIR/etc $ARKIME_DIR/logs /var/run/arkime
#Update Path
ENV PATH="/opt:$ARKIME_DIR/bin:${PATH}"

EXPOSE 8000 8005 8081
WORKDIR $ARKIME_DIR

ENTRYPOINT ["/usr/bin/tini", "--", "/usr/local/bin/docker-uid-gid-setup.sh", "/opt/docker_entrypoint.sh"]

CMD ["/usr/bin/supervisord", "-c", "/etc/supervisord.conf", "-n"]


# to be populated at build-time:
ARG BUILD_DATE
ARG MALCOLM_VERSION
ARG VCS_REVISION

LABEL org.opencontainers.image.created=$BUILD_DATE
LABEL org.opencontainers.image.version=$MALCOLM_VERSION
LABEL org.opencontainers.image.revision=$VCS_REVISION<|MERGE_RESOLUTION|>--- conflicted
+++ resolved
@@ -4,13 +4,8 @@
 
 ENV DEBIAN_FRONTEND noninteractive
 
-<<<<<<< HEAD
-ENV ARKIME_VERSION "3.4.2"
+ENV ARKIME_VERSION "v4.0.0"
 ENV ARKIME_DIR "/opt/arkime"
-=======
-ENV ARKIME_VERSION "main"
-ENV ARKIMEDIR "/opt/arkime"
->>>>>>> 2e5f653f
 ENV ARKIME_URL "https://github.com/arkime/arkime.git"
 ENV ARKIME_LOCALELASTICSEARCH no
 ENV ARKIME_INET yes
