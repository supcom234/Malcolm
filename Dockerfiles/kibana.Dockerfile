--- conflicted
+++ resolved
@@ -110,13 +110,12 @@
       /usr/share/kibana/bin/kibana-plugin install file:///tmp/sankey_vis.zip --allow-root && \
       rm -rf /tmp/kibana /tmp/*sankey* && \
     cd /tmp && \
-<<<<<<< HEAD
       echo "Installing Drilldown menu plugin..." && \
       unzip /tmp/kibana-drilldown.zip && \
       mkdir ./kibana &&\
       mv ./kibana-plugin-drilldownmenu-* ./kibana/kibana-plugin-drilldownmenu && \
       cd ./kibana/kibana-plugin-drilldownmenu && \
-      sed -i "s/7\.6\.2/7\.6\.2/g" ./package.json && \
+      sed -i "s/7\.6\.2/7\.7\.1/g" ./package.json && \
       npm install && \
       cd /tmp && \
       zip -r drilldown.zip kibana --exclude ./kibana/kibana-plugin-drilldownmenu/.git\* && \
@@ -124,19 +123,6 @@
       /usr/share/kibana/bin/kibana-plugin install file:///tmp/drilldown.zip --allow-root && \
       rm -rf /tmp/kibana /tmp/*drilldown* && \
     cd /tmp && \
-    echo "Installing Network visualization..." && \
-      cd /usr/share/kibana/plugins && \
-      unzip /tmp/kibana-network.zip && \
-      mv ./kbn_network-* ./network_vis && \
-      cd ./network_vis && \
-      sed -i "s/7\.5\.2/7\.6\.2/g" ./package.json && \
-      rm -rf ./images && \
-      patch -p 1 < /tmp/plugin-patches/kbn_network_7.6.x.patch && \
-      npm install && \
-      rm -rf /tmp/kibana-network.zip && \
-    cd /tmp && \
-=======
->>>>>>> 07689901
     echo "Installing Comments visualization..." && \
       unzip kibana-comments.zip kibana/kibana-comments-app-plugin/package.json && \
       sed -i "s/7\.4\.0/7\.7\.1/g" kibana/kibana-comments-app-plugin/package.json && \
