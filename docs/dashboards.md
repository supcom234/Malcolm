--- conflicted
+++ resolved
@@ -9,11 +9,7 @@
         + [Building visualizations and dashboards](#BuildDashboard)
             * [Screenshots](#NewVisualizationsGallery)
 
-<<<<<<< HEAD
-While Arkime provides very nice visualizations, especially for network traffic, [OpenSearch Dashboards](https://opensearch.org/docs/latest/dashboards/index/) (an open-source, general-purpose data visualization tool for OpenSearch) can be used to create custom visualizations (tables, charts, graphs, dashboards, etc.) using the same data.
-=======
 While Arkime provides very nice visualizations, especially for network traffic, [OpenSearch Dashboards](https://opensearch.org/docs/latest/dashboards/index/) (an open-source general-purpose data visualization tool for OpenSearch) can be used to create custom visualizations (tables, charts, graphs, dashboards, etc.) using the same data.
->>>>>>> 98e182d3
 
 The OpenSearch Dashboards container can be accessed at **https://localhost/dashboards/** if connecting locally. Several preconfigured dashboards for Zeek logs are included in Malcolm's OpenSearch Dashboards configuration.
 
