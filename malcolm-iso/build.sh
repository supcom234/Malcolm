#!/bin/bash

IMAGE_NAME=malcolm
IMAGE_PUBLISHER=cisagov
IMAGE_VERSION=1.0.0
IMAGE_DISTRIBUTION=bullseye

BUILD_ERROR_CODE=1

DOCKER_IMAGES_TGZ=""
while getopts d: opts; do
   case ${opts} in
      d) DOCKER_IMAGES_TGZ=${OPTARG} ;;
   esac
done

if [ "$(id -u)" != "0" ]; then
   echo "This script must be run as root" 1>&2
   exit $BUILD_ERROR_CODE
fi

if [[ -n "$DOCKER_IMAGES_TGZ" ]] && [[ ! -r "$DOCKER_IMAGES_TGZ" ]]; then
  echo "\"$DOCKER_IMAGES_TGZ\" was specified but does not exist or cannot be accessed" 1>&2
  exit $BUILD_ERROR_CODE
fi

set -e

RUN_PATH="$(pwd)"
SCRIPT_PATH="$( cd -P "$( dirname "${BASH_SOURCE[0]}" )" && pwd )"
pushd "$SCRIPT_PATH" >/dev/null 2>&1

WORKDIR="$(mktemp -d -t malcolm-XXXXXX)"

function cleanup {
  # unmount any chroot stuff left behind after an error
  (umount -f $(mount | grep chroot | cut -d ' ' -f 3) >/dev/null 2>&1) && sleep 5

  # clean up the temporary build directory
  if ! rm -rf "$WORKDIR"; then
    echo "Failed to remove temporary directory '$WORKDIR'"
    exit $BUILD_ERROR_CODE
  fi
}

if [ -d "$WORKDIR" ]; then
  # ensure that if we "grabbed a lock", we release it (works for clean exit, SIGTERM, and SIGINT/Ctrl-C)
  trap "cleanup" EXIT

  pushd "$WORKDIR" >/dev/null 2>&1
  mkdir -p ./output "./work/$IMAGE_NAME-Live-Build"
  pushd "./work/$IMAGE_NAME-Live-Build" >/dev/null 2>&1
  rsync -a "$SCRIPT_PATH/config" .

  chown -R root:root *

  # configure installation options
  YML_IMAGE_VERSION="$(grep -P "^\s+image:\s*malcolm" "$SCRIPT_PATH"/../docker-compose-standalone.yml | awk '{print $2}' | cut -d':' -f2 | uniq -c | sort -nr | awk '{print $2}' | head -n 1)"
  [[ -n $YML_IMAGE_VERSION ]] && IMAGE_VERSION="$YML_IMAGE_VERSION"
  sed -i "s@^\(title-text[[:space:]]*:\).*@\1 \"Malcolm $IMAGE_VERSION $(date +'%Y-%m-%d %H:%M:%S')\"@g" ./config/bootloaders/grub-pc/live-theme/theme.txt
  cp ./config/includes.binary/install/preseed_multipar.cfg ./config/includes.binary/install/preseed_multipar_crypto.cfg
  cp ./config/includes.binary/install/preseed_base.cfg ./config/includes.binary/install/preseed_minimal.cfg
  sed -i "s@\(partman-auto/method[[:space:]]*string[[:space:]]*\)lvm@\1crypto@g" ./config/includes.binary/install/preseed_multipar_crypto.cfg

  # make sure we install the firmwares, etc.
  for PKG in firmware-linux \
             firmware-linux-free \
             firmware-linux-nonfree \
             firmware-misc-nonfree \
             firmware-amd-graphics \
             firmware-iwlwifi \
             firmware-atheros; do
    echo "$PKG" >> ./config/package-lists/firmwares.list.chroot
  done

  # grab things from the Malcolm parent directory into /etc/skel so the user's got it set up in their home/Malcolm dir
  pushd "$SCRIPT_PATH/.." >/dev/null 2>&1
  MALCOLM_DEST_DIR="$WORKDIR/work/$IMAGE_NAME-Live-Build/config/includes.chroot/etc/skel/Malcolm"
  mkdir -p "$MALCOLM_DEST_DIR"
  mkdir -p "$MALCOLM_DEST_DIR/nginx/certs/"
  mkdir -p "$MALCOLM_DEST_DIR/htadmin/"
  mkdir -p "$MALCOLM_DEST_DIR/logstash/certs/"
  mkdir -p "$MALCOLM_DEST_DIR/logstash/maps/"
  mkdir -p "$MALCOLM_DEST_DIR/filebeat/certs/"
  mkdir -p "$MALCOLM_DEST_DIR/elasticsearch/nodes/"
  mkdir -p "$MALCOLM_DEST_DIR/elasticsearch-backup/"
  mkdir -p "$MALCOLM_DEST_DIR/arkime-raw/"
  mkdir -p "$MALCOLM_DEST_DIR/arkime-logs/"
  mkdir -p "$MALCOLM_DEST_DIR/pcap/upload/"
  mkdir -p "$MALCOLM_DEST_DIR/pcap/processed/"
  mkdir -p "$MALCOLM_DEST_DIR/scripts/"
  mkdir -p "$MALCOLM_DEST_DIR/yara/rules/"
  mkdir -p "$MALCOLM_DEST_DIR/zeek-logs/current/"
  mkdir -p "$MALCOLM_DEST_DIR/zeek-logs/upload/"
  mkdir -p "$MALCOLM_DEST_DIR/zeek-logs/processed/"
  mkdir -p "$MALCOLM_DEST_DIR/zeek-logs/extract_files/"
  cp ./docker-compose-standalone.yml "$MALCOLM_DEST_DIR/docker-compose.yml"
  cp ./cidr-map.txt "$MALCOLM_DEST_DIR/"
  cp ./host-map.txt "$MALCOLM_DEST_DIR/"
  cp ./net-map.json "$MALCOLM_DEST_DIR/"
  cp ./index-management-policy.json "$MALCOLM_DEST_DIR/"
  cp ./scripts/install.py "$MALCOLM_DEST_DIR/scripts/"
  cp ./scripts/control.py "$MALCOLM_DEST_DIR/scripts/"
  pushd "$MALCOLM_DEST_DIR/scripts/" >/dev/null 2>&1
  ln -s ./control.py auth_setup
  ln -s ./control.py logs
  ln -s ./control.py restart
  ln -s ./control.py start
  ln -s ./control.py status
  ln -s ./control.py stop
  ln -s ./control.py wipe
  popd >/dev/null 2>&1
  cp ./scripts/malcolm_common.py "$MALCOLM_DEST_DIR/scripts/"
  cp ./README.md "$MALCOLM_DEST_DIR/"
  cp ./logstash/certs/*.conf "$MALCOLM_DEST_DIR/logstash/certs/"
  cp ./logstash/maps/malcolm_severity.yaml "$MALCOLM_DEST_DIR/logstash/maps/"
  touch "$MALCOLM_DEST_DIR"/firstrun
  popd >/dev/null 2>&1

  # if there are prebuilt malcolm images to load into the ISO, provide them
  if [[ -r "$DOCKER_IMAGES_TGZ" ]]; then
    cp "$DOCKER_IMAGES_TGZ" ./config/includes.chroot/malcolm_images.tar.gz
    chown root:root ./config/includes.chroot/malcolm_images.tar.gz
  fi

  # write out some version stuff specific to this installation version
  echo "BUILD_ID=\"$(date +'%Y-%m-%d')-${IMAGE_VERSION}\""               > "$MALCOLM_DEST_DIR"/.os-info
  echo "VARIANT=\"Hedgehog Linux (Malcolm) v${IMAGE_VERSION}\""         >> "$MALCOLM_DEST_DIR"/.os-info
  echo "VARIANT_ID=\"hedgehog-malcolm\""                                >> "$MALCOLM_DEST_DIR"/.os-info
  echo "ID_LIKE=\"debian\""                                             >> "$MALCOLM_DEST_DIR"/.os-info
  echo "HOME_URL=\"https://malcolm.fyi\""                               >> "$MALCOLM_DEST_DIR"/.os-info
  echo "DOCUMENTATION_URL=\"https://malcolm.fyi/documentation/\""       >> "$MALCOLM_DEST_DIR"/.os-info
<<<<<<< HEAD
  echo "SUPPORT_URL=\"https://github.com/idaholab\""                    >> "$MALCOLM_DEST_DIR"/.os-info
=======
  echo "SUPPORT_URL=\"https://github.com/cisagov\""                    >> "$MALCOLM_DEST_DIR"/.os-info
>>>>>>> 174600ea
  echo "BUG_REPORT_URL=\"https://github.com/idaholab/malcolm/issues\""  >> "$MALCOLM_DEST_DIR"/.os-info

  # copy shared scripts and some branding stuff
  mkdir -p ./config/includes.chroot/usr/local/bin/
  rsync -a "$SCRIPT_PATH/../shared/bin/" ./config/includes.chroot/usr/local/bin/
  chown -R root:root ./config/includes.chroot/usr/local/bin/

  mkdir -p ./config/includes.chroot/usr/share/images/desktop-base/
  mkdir -p ./config/includes.chroot/usr/share/icons/hicolor/{64x64,48x48,32x32,24x24,16x16}
  cp "$SCRIPT_PATH"/../docs/images/logo/Malcolm_background.png ./config/includes.chroot/usr/share/images/desktop-base/
  cp "$SCRIPT_PATH"/../docs/images/favicon/favicon64.png ./config/includes.chroot/usr/share/icons/hicolor/64x64/malcolm.png
  cp "$SCRIPT_PATH"/../docs/images/favicon/favicon48.png ./config/includes.chroot/usr/share/icons/hicolor/48x48/malcolm.png
  cp "$SCRIPT_PATH"/../docs/images/favicon/favicon32.png ./config/includes.chroot/usr/share/icons/hicolor/32x32/malcolm.png
  cp "$SCRIPT_PATH"/../docs/images/favicon/favicon24.png ./config/includes.chroot/usr/share/icons/hicolor/24x24/malcolm.png
  cp "$SCRIPT_PATH"/../docs/images/favicon/favicon16.png ./config/includes.chroot/usr/share/icons/hicolor/16x16/malcolm.png
  chown -R root:root ./config/includes.chroot/usr/share/images ./config/includes.chroot/usr/share/icons

  mkdir -p ./config/includes.installer
  cp -v ./config/includes.binary/install/* ./config/includes.installer/
  cp -v ./config/includes.chroot/usr/local/bin/preseed_partman_determine_disk.sh ./config/includes.installer/

  lb config \
    --apt-indices false \
    --apt-options "--yes --allow-downgrades --allow-remove-essential --allow-change-held-packages -oAcquire::Check-Valid-Until=false" \
    --apt-secure true \
    --apt-source-archives false \
    --architectures amd64 \
    --archive-areas 'main contrib non-free' \
    --backports true \
    --binary-images iso-hybrid \
    --bootappend-install "auto=true locales=en_US.UTF-8 keyboard-layouts=us" \
    --bootappend-live "boot=live components username=analyst nosplash random.trust_cpu=on elevator=deadline cgroup_enable=memory swapaccount=1 cgroup.memory=nokmem systemd.unified_cgroup_hierarchy=1" \
    --chroot-filesystem squashfs \
    --debian-installer live \
    --debian-installer-distribution $IMAGE_DISTRIBUTION \
    --debian-installer-gui false \
    --debootstrap-options "--include=apt-transport-https,bc,ca-certificates,gnupg,debian-archive-keyring,fasttrack-archive-keyring,jq,openssl --no-merged-usr" \
    --distribution $IMAGE_DISTRIBUTION \
    --image-name "$IMAGE_NAME" \
    --iso-application "$IMAGE_NAME" \
    --iso-publisher "$IMAGE_PUBLISHER" \
    --iso-volume "$IMAGE_NAME $(date +'%Y-%m-%d %H:%M:%S')" \
    --linux-flavours "amd64:amd64" \
    --linux-packages "linux-image linux-headers" \
    --memtest none \
    --parent-archive-areas 'main contrib non-free' \
    --parent-debian-installer-distribution $IMAGE_DISTRIBUTION \
    --parent-distribution $IMAGE_DISTRIBUTION \
    --security true \
    --source false \
    --updates true

  lb build 2>&1 | tee "$WORKDIR/output/$IMAGE_NAME-$IMAGE_VERSION-build.log"
  if [ -f "$IMAGE_NAME-amd64.hybrid.iso" ]; then
    mv "$IMAGE_NAME-amd64.hybrid.iso" "$RUN_PATH/$IMAGE_NAME-$IMAGE_VERSION.iso" && \
      echo "Finished, created \"$RUN_PATH/$IMAGE_NAME-$IMAGE_VERSION.iso\""
    BUILD_ERROR_CODE=0
  else
    echo "Error creating ISO, see log file"
    BUILD_ERROR_CODE=2
  fi
  mv "$WORKDIR/output/$IMAGE_NAME-$IMAGE_VERSION-build.log" "$RUN_PATH/"

  popd >/dev/null 2>&1
  popd >/dev/null 2>&1

else
  echo "Unable to create temporary directory \"$WORKDIR\""
fi

popd  >/dev/null 2>&1

exit $BUILD_ERROR_CODE<|MERGE_RESOLUTION|>--- conflicted
+++ resolved
@@ -1,7 +1,7 @@
 #!/bin/bash
 
 IMAGE_NAME=malcolm
-IMAGE_PUBLISHER=cisagov
+IMAGE_PUBLISHER=idaholab
 IMAGE_VERSION=1.0.0
 IMAGE_DISTRIBUTION=bullseye
 
@@ -130,11 +130,7 @@
   echo "ID_LIKE=\"debian\""                                             >> "$MALCOLM_DEST_DIR"/.os-info
   echo "HOME_URL=\"https://malcolm.fyi\""                               >> "$MALCOLM_DEST_DIR"/.os-info
   echo "DOCUMENTATION_URL=\"https://malcolm.fyi/documentation/\""       >> "$MALCOLM_DEST_DIR"/.os-info
-<<<<<<< HEAD
   echo "SUPPORT_URL=\"https://github.com/idaholab\""                    >> "$MALCOLM_DEST_DIR"/.os-info
-=======
-  echo "SUPPORT_URL=\"https://github.com/cisagov\""                    >> "$MALCOLM_DEST_DIR"/.os-info
->>>>>>> 174600ea
   echo "BUG_REPORT_URL=\"https://github.com/idaholab/malcolm/issues\""  >> "$MALCOLM_DEST_DIR"/.os-info
 
   # copy shared scripts and some branding stuff
