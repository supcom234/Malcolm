# Copyright (c) 2022 Battelle Energy Alliance, LLC.  All rights reserved.

version: '3.7'

################################################################################
# Commonly tweaked configuration options
#-------------------------------------------------------------------------------
x-process-variables: &process-variables
  # docker containers will run processes as unprivileged user with UID:GID
  PUID : 1000
  PGID : 1000
  # for debugging container init via tini (https://github.com/krallin/tini)
  TINI_VERBOSITY : 1

x-auth-variables: &auth-variables
  # authentication method: encrypted HTTP basic authentication ('true') vs LDAP ('false')
  NGINX_BASIC_AUTH : 'true'
  # NGINX LDAP (NGINX_BASIC_AUTH=false) can support LDAP, LDAPS, or LDAP+StartTLS.
  #   For StartTLS, set NGINX_LDAP_TLS_STUNNEL=true to issue the StartTLS command
  #   and use stunnel to tunnel the connection.
  NGINX_LDAP_TLS_STUNNEL : 'false'
  # stunnel will require and verify certificates for StartTLS when one or more
  #   trusted CA certificate files are placed in the ./nginx/ca-trust directory.
  #   For additional security, hostname or IP address checking of the associated
  #   CA certificate(s) can be enabled by providing these values.
  NGINX_LDAP_TLS_STUNNEL_CHECK_HOST : ''
  NGINX_LDAP_TLS_STUNNEL_CHECK_IP : ''
  NGINX_LDAP_TLS_STUNNEL_VERIFY_LEVEL : 2

x-nginx-variables: &nginx-variables
  # Whether or not nginx should use HTTPS. This is almost CERTAINLY what you want.
  #   The only case you may want to set this to false is if you're using another
  #   reverse proxy in front of Malcolm. Even if set to 'false', NGINX will still
  #   listen on port 443 (it just won't be encrypted). If you change this, you'll
  #   probably want to change "0.0.0.0:443:443" to something like
  #   "127.0.0.1:80:443" in the ports section for the nginx-proxy service.
  NGINX_SSL : 'true'
  # Whether or not to write nginx's access.log and error.log to OpenSearch
  NGINX_LOG_ACCESS_AND_ERRORS : 'false'

x-ssl-variables: &ssl-variables
  # When possible, docker containers will automatically add trusted CA certificate files
  #   found in the ./nginx/ca-trust directory (which is bind mounted to /ca-trust).
  PUSER_CA_TRUST : '/var/local/ca-trust'

x-opensearch-variables: &opensearch-variables
  # Used in various services to define the connection to the OpenSearch document store.
  # Whether or not Malcolm will start and use its own local OpenSearch instance as its
  #   primary data store. Set to 'false' if you're connecting to another OpenSearch
  #   cluster, in which case the other environment variables in this section must also
  #   be set with the connection parameters.
  OPENSEARCH_LOCAL : 'true'
  # URL for connecting to OpenSearch instance. When using Malcolm's internal instance
  #   of OpenSearch (i.e., OPENSEARCH_LOCAL is 'true') this should be
  #   'http://opensearch:9200', otherwise specify the primary remote instance URL
  #   in the format 'protocol://host:port'.
  OPENSEARCH_URL : 'http://opensearch:9200'
  # Used when OPENSEARCH_LOCAL is 'false', the cURL-formatted config file contains login
  #   credentials for the primary OpenSearch instance. It can be generated for you by the
  #   ./scripts/auth_setup script. The notable parameters expected from this file would be
  #   user (with a "user:password" value) and "insecure" (if the certificate verification
  #   setting below is 'false'). See cURL config file format at
  #   https://everything.curl.dev/cmdline/configfile. This file is bind mounted locally
  #   from .opensearch.primary.curlrc as /var/local/opensearch.primary.curlrc
  OPENSEARCH_CREDS_CONFIG_FILE : '/var/local/opensearch.primary.curlrc'
  # Whether or not connections to the primary remote OpenSearch instance require full
  #  TLS certificate validation for the connection (this may fail if using self-signed
  #  certificates).
  OPENSEARCH_SSL_CERTIFICATE_VERIFICATION : 'false'
  # Whether or not Malcolm's Logstash instance will forward logs to a secondary remote
  #   OpenSearch instance in addition to the (local or remote) primary instance.
  OPENSEARCH_SECONDARY : 'false'
  # URL for connecting to the secondary remote OpenSearch instance, specified
  #   in the format 'protocol://host:port'.
  OPENSEARCH_SECONDARY_URL : ''
  # Used when OPENSEARCH_SECONDARY is 'true', the cURL-formatted config file contains login
  #   credentials for the secondary OpenSearch instance. The comments describing
  #   OPENSEARCH_CREDS_CONFIG_FILE above also apply here. This file is bind mounted locally
  #   from .opensearch.secondary.curlrc as /var/local/opensearch.secondary.curlrc
  OPENSEARCH_SECONDARY_CREDS_CONFIG_FILE : '/var/local/opensearch.secondary.curlrc'
  # Whether or not connections to the secondary remote OpenSearch instance require full
  #  TLS certificate validation for the connection (this may fail if using self-signed
  #  certificates).
  OPENSEARCH_SECONDARY_SSL_CERTIFICATE_VERIFICATION : 'false'

x-arkime-variables: &arkime-variables
  # Whether or not Arkime is allowed to delete uploaded/captured PCAP (see
  #   https://arkime.com/faq#pcap-deletion)
  MANAGE_PCAP_FILES : 'false'
  # The number of Arkime capture processes allowed to run concurrently
  ARKIME_ANALYZE_PCAP_THREADS : 1
  # MaxMind GeoIP database update API key (see
  #   https://support.maxmind.com/hc/en-us/articles/4407116112539-Using-License-Keys)
  MAXMIND_GEOIP_DB_LICENSE_KEY : '0'

x-zeek-live-variables: &zeek-live-variables
  # Whether or not Zeek should monitor live traffic on a local
  #   interface (PCAP_IFACE variable below specifies capture interfaces)
  ZEEK_LIVE_CAPTURE : 'false'

x-zeek-offline-variables: &zeek-offline-variables
  # Whether or not Zeek should analyze uploaded PCAP files
  ZEEK_AUTO_ANALYZE_PCAP_FILES : 'true'
  # The number of Zeek processes for analyzing uploaded PCAP files allowed
  #   to run concurrently
  ZEEK_AUTO_ANALYZE_PCAP_THREADS : 1
  # Whether or not Zeek should analyze captured PCAP files captured
  #   by netsniff-ng/tcpdump (see PCAP_ENABLE_NETSNIFF and PCAP_ENABLE_TCPDUMP
  #   below). If ZEEK_LIVE_CAPTURE is true, this should be false: otherwise
  #   Zeek will see duplicate traffic.
  ZEEK_ROTATED_PCAP : 'true'

x-zeek-variables: &zeek-variables
  # Specifies the value for Zeek's Intel::item_expiration timeout (-1min to disable)
  ZEEK_INTEL_ITEM_EXPIRATION : '-1min'
  # When querying a TAXII or MISP feed, only process threat indicators that have
  #   been created or modified since the time represented by this value;
  #   it may be either a fixed date/time (01/01/2021) or relative interval (30 days ago)
  ZEEK_INTEL_FEED_SINCE : ''
  # Specifies a cron expression indicating the refresh interval for generating the
  #   Zeek Intelligence Framework files ('' disables automatic refresh)
  ZEEK_INTEL_REFRESH_CRON_EXPRESSION : ''
  # Determines the file extraction behavior for file transfers detected by Zeek
  ZEEK_EXTRACTOR_MODE : 'none'
  # Whether or not files extant in ./zeek-logs/extract_files/ will be ignored on startup
  EXTRACTED_FILE_IGNORE_EXISTING : 'false'
  # Determines the behavior for preservation of Zeek-extracted files
  EXTRACTED_FILE_PRESERVATION : 'quarantined'
  # The minimum size (in bytes) for files to be extracted by Zeek
  EXTRACTED_FILE_MIN_BYTES : 64
  # The maximum size (in bytes) for files to be extracted by Zeek
  EXTRACTED_FILE_MAX_BYTES : 134217728
  # A VirusTotal Public API v.20 used to submit hashes of Zeek-extracted files
  VTOT_API2_KEY : '0'
  # Rate limiting for VirusTotal, ClamAV, YARA and capa with Zeek-extracted files
  VTOT_REQUESTS_PER_MINUTE : 4
  CLAMD_MAX_REQUESTS : 8
  YARA_MAX_REQUESTS : 8
  CAPA_MAX_REQUESTS : 4
  # Whether or not YARA will scan Zeek-extracted files
  EXTRACTED_FILE_ENABLE_YARA : 'false'
  # Whether or not the default YARA ruleset will be ignored and only custom rules used
  EXTRACTED_FILE_YARA_CUSTOM_ONLY : 'false'
  # Whether or not capa will scan Zeek-extracted executables
  EXTRACTED_FILE_ENABLE_CAPA : 'false'
  # Whether or not capa will be extra verbose
  EXTRACTED_FILE_CAPA_VERBOSE : 'false'
  # Whether or not ClamAV will scan Zeek-extracted executables
  EXTRACTED_FILE_ENABLE_CLAMAV : 'false'
  # Whether or not to regularly update rule definitions for file scanning engines
  EXTRACTED_FILE_UPDATE_RULES : 'false'
  # Whether or not to enable debug output for Zeek-extracted file scanning
  EXTRACTED_FILE_PIPELINE_DEBUG : 'false'
  # Whether or not to enable very verbose debug output for Zeek-extracted file scanning
  EXTRACTED_FILE_PIPELINE_DEBUG_EXTRA : 'false'
  # Whether or not to serve the directory containing Zeek-extracted over HTTP at ./extracted-files/
  EXTRACTED_FILE_HTTP_SERVER_ENABLE : 'false'
  # Whether or not Zeek-extracted files served over HTTP will be AES-256-CBC-encrypted
  EXTRACTED_FILE_HTTP_SERVER_ENCRYPT : 'true'
  # Specifies the AES-256-CBC decryption password for encrypted Zeek-extracted files served over HTTP
  EXTRACTED_FILE_HTTP_SERVER_KEY : 'quarantined'
  # Environment variables for tweaking Zeek at runtime (see local.zeek)
  #   Set to any non-blank value to disable the corresponding feature
  ZEEK_DISABLE_HASH_ALL_FILES : ''
  ZEEK_DISABLE_LOG_PASSWORDS : ''
  ZEEK_DISABLE_SSL_VALIDATE_CERTS : ''
  ZEEK_DISABLE_TRACK_ALL_ASSETS : ''
  ZEEK_DISABLE_BEST_GUESS_ICS : 'true'
  ZEEK_DISABLE_SPICY_DHCP : 'true'
  ZEEK_DISABLE_SPICY_DNS : 'true'
  ZEEK_DISABLE_SPICY_HTTP : 'true'
  ZEEK_DISABLE_SPICY_IPSEC : ''
  ZEEK_DISABLE_SPICY_LDAP : ''
  ZEEK_DISABLE_SPICY_OPENVPN : ''
  ZEEK_DISABLE_SPICY_STUN : ''
  ZEEK_DISABLE_SPICY_TAILSCALE : ''
  ZEEK_DISABLE_SPICY_TFTP : ''
  ZEEK_DISABLE_SPICY_WIREGUARD : ''

x-suricata-live-variables: &suricata-live-variables
  # Whether or not Suricata should monitor live traffic on a local
  #   interface (PCAP_IFACE variable below specifies capture interfaces)
  SURICATA_LIVE_CAPTURE : 'false'
  # Specifies the Suricata runmode for live capture (see
  #   https://suricata.readthedocs.io/en/latest/performance/runmodes.html)
  SURICATA_RUNMODE : 'workers'

x-suricata-offline-variables: &suricata-offline-variables
  # Whether or not Suricata should analyze uploaded PCAP files
  SURICATA_AUTO_ANALYZE_PCAP_FILES: 'true'
  # The number of Suricata processes for analyzing uploaded PCAP files allowed
  #   to run concurrently
  SURICATA_AUTO_ANALYZE_PCAP_THREADS : 1
  # Whether or not Suricata should analyze captured PCAP files captured
  #   by netsniff-ng/tcpdump (see PCAP_ENABLE_NETSNIFF and PCAP_ENABLE_TCPDUMP
  #   below). If SURICATA_LIVE_CAPTURE is true, this should be false: otherwise
  #   Suricata will see duplicate traffic.
  SURICATA_ROTATED_PCAP : 'true'

x-suricata-variables: &suricata-variables
  # Whether or not the default Suricata ruleset will be ignored and only custom rules used
  SURICATA_CUSTOM_RULES_ONLY : 'false'
  SURICATA_UPDATE_RULES: 'false'
  SURICATA_UPDATE_DEBUG: 'false'
  SURICATA_UPDATE_ETOPEN: 'true'
  # suricata_config_populate.py can use MANY more environment variables to tweak
  #   suricata.yaml (see https://github.com/OISF/suricata/blob/master/suricata.yaml.in and
  #   https://suricata.readthedocs.io/en/latest/configuration/suricata-yaml.html).
  #   DEFAULT_VARS in that script defines those variables (albeit without the
  #   required `SURICATA_` prefixing each)

x-dashboards-helper-variables: &dashboards-helper-variables
  # The maximum cumulative size of OpenSearch indices containing network traffic metadata
  #   (arkime_sessions3-*) before which the oldest indices will be deleted ('' to disable
  #   storage-based index pruning).
  OPENSEARCH_INDEX_SIZE_PRUNE_LIMIT : '0'
  # Whether to determine the "oldest" indices for storage-based index pruning by creation
  #   date/time ('true') or index name ('false')
  OPENSEARCH_INDEX_SIZE_PRUNE_NAME_SORT : 'false'
  # Parameters for the OpenSearch repository used for index snapshots
  ISM_SNAPSHOT_COMPRESSED : 'false'
  ISM_SNAPSHOT_REPO : 'logs'

x-logstash-variables: &logstash-variables
  # Parameters for tuning Logstash pipelines (see
  #   https://www.elastic.co/guide/en/logstash/current/logstash-settings-file.html)
  pipeline.workers : 3
  pipeline.batch.size : 75
  pipeline.batch.delay : 50
  # Whether or not Logstash will map MAC addresses to vendors for MAC addresses
  LOGSTASH_OUI_LOOKUP       : 'true'
  # Whether or not Logstash will perform severity scoring on network traffic metadata
  LOGSTASH_SEVERITY_SCORING : 'true'
  # Whether or not Logstash will perform a reverse DNS lookup for external IP addresses
  LOGSTASH_REVERSE_DNS      : 'false'

x-filebeat-variables: &filebeat-variables
  # filebeat parameters used for monitoring log files containing network traffic metadata
  #   (see https://www.elastic.co/guide/en/beats/filebeat/current/filebeat-input-log.html)
  FILEBEAT_SCAN_FREQUENCY : '10s'
  FILEBEAT_CLEAN_INACTIVE : '180m'
  FILEBEAT_IGNORE_OLDER : '120m'
  FILEBEAT_CLOSE_INACTIVE : '120s'
  FILEBEAT_CLOSE_INACTIVE_LIVE : '90m'
  FILEBEAT_CLOSE_RENAMED : 'true'
  FILEBEAT_CLOSE_REMOVED : 'true'
  FILEBEAT_CLOSE_EOF : 'true'
  FILEBEAT_CLEAN_REMOVED : 'true'
  # Whether or not to expose a filebeat TCP input listener (see
  #    https://www.elastic.co/guide/en/beats/filebeat/current/filebeat-input-tcp.html)
  FILEBEAT_TCP_LISTEN : 'false'
  # Log format expected for events sent to the filebeat TCP input listener ('json' or 'raw')
  FILEBEAT_TCP_LOG_FORMAT : 'raw'
  # Source field name to parse (when FILEBEAT_TCP_LOG_FORMAT is 'json') for events sent to the
  #    filebeat TCP input listener
  FILEBEAT_TCP_PARSE_SOURCE_FIELD : 'message'
  # Target field name to store decoded JSON fields (when FILEBEAT_TCP_LOG_FORMAT is 'json') for
  #    events sent to the filebeat TCP input listener
  FILEBEAT_TCP_PARSE_TARGET_FIELD : ''
  # Name of field to drop (if it exists) in events sent to the filebeat TCP input listener
  FILEBEAT_TCP_PARSE_DROP_FIELD : ''
  # Tag to append to events sent to the filebeat TCP input listener
  FILEBEAT_TCP_TAG : '_malcolm_beats'

x-netbox-variables: &netbox-variables
  # Parameters related to NetBox (and supporting tools). Note that other more specific parameters
  #   can also be configured in the env_file files for netbox* services
  # The name of the default "site" to be created upon NetBox initialization
  NETBOX_DEFAULT_SITE : 'Malcolm'
  # Whether to disable Malcolm's NetBox instance ('true') or not ('false')
  NETBOX_DISABLED : &netboxdisabled 'true'
  NETBOX_POSTGRES_DISABLED : *netboxdisabled
  NETBOX_REDIS_DISABLED : *netboxdisabled
  NETBOX_REDIS_CACHE_DISABLED : *netboxdisabled
  # Whether or not to periodically query network traffic metadata and use it to populate NetBox
  NETBOX_CRON : 'false'
  # If using the NetBox interface to create API tokens, set this
  #   (see https://docs.djangoproject.com/en/4.1/ref/settings/#csrf-trusted-origins)
  # CSRF_TRUSTED_ORIGINS : 'https://malcolm.example.org'

x-common-upload-variables: &common-upload-variables
  # Whether or not to automatically apply tags based (on the PCAP filename) to network traffic metadata
  #   parsed from uploaded PCAP files
  AUTO_TAG : 'true'
  # The node name (e.g., the hostname of this machine running Malcolm) to associate with
  #   network traffic metadata
  PCAP_NODE_NAME : 'malcolm'
  # Whether or not to enable debug output for processing uploaded/captured PCAP files
  PCAP_PIPELINE_DEBUG : 'false'
  # Whether or not to enable very verbose debug output for processing uploaded/captured PCAP files
  PCAP_PIPELINE_DEBUG_EXTRA : 'false'
  # Whether or not PCAP files extant in ./pcap/ will be ignored on startup
  PCAP_PIPELINE_IGNORE_PREEXISTING : 'false'
  # 'pcap-monitor' to match the name of the container providing the uploaded/captured PCAP file
  #   monitoring service
  PCAP_MONITOR_HOST : 'pcap-monitor'
  # The age (in minutes) at which already-processed log files containing network traffic metadata should
  #   be pruned from the filesystem
  LOG_CLEANUP_MINUTES : 360
  # The age (in minutes) at which the compressed archives containing already-processed log files should
  #   be pruned from the filesystem
  ZIP_CLEANUP_MINUTES : 720

x-common-lookup-variables: &common-lookup-variables
  # Whether or not domain names (from DNS queries and SSL server names) will be assigned entropy scores
  #   as calculated by freq
  FREQ_LOOKUP : 'true'
  # When severity scoring is enabled, this variable indicates the entropy threshold for
  #   assigning severity to events with entropy scores calculated by freq;
  #   a lower value will only assign severity scores to fewer domain names with higher entropy
  FREQ_SEVERITY_THRESHOLD : '2.0'
  # When severity scoring is enabled, this variable indicates the size threshold (in megabytes)
  #   for assigning severity to large connections or file transfers
  TOTAL_MEGABYTES_SEVERITY_THRESHOLD : 1000
  # When severity scoring is enabled, this variable indicates the duration threshold (in seconds)
  #   for assigning severity to long connections
  CONNECTION_SECONDS_SEVERITY_THRESHOLD : 3600
  # When severity scoring is enabled, this variable defines a comma-separated list of
  #   sensitive countries (using ISO 3166-1 alpha-2 codes)
  SENSITIVE_COUNTRY_CODES : 'AM,AZ,BY,CN,CU,DZ,GE,HK,IL,IN,IQ,IR,KG,KP,KZ,LY,MD,MO,PK,RU,SD,SS,SY,TJ,TM,TW,UA,UZ'

x-common-beats-variables: &common-beats-variables
  # Whether or not Logstash will use require encrypted communications for any external
  #   Beats-based forwarders from which it will accept logs
  BEATS_SSL : 'true'

x-pcap-capture-variables: &pcap-capture-variables
  # Whether or not netsniff-ng should create PCAP files from live traffic on a local
  #   interface for analysis by Arkime capture (should be 'false' if PCAP_ENABLE_TCPDUMP
  #   is 'true')
  PCAP_ENABLE_NETSNIFF : 'false'
  # Whether or not tcpdump should create PCAP files from live traffic on a local
  #   interface for analysis by Arkime capture (should be 'false' if PCAP_ENABLE_NETSNIFF
  #   is 'true')
  PCAP_ENABLE_TCPDUMP : 'false'
  # Specifies local network interface(s) for local packet capture if PCAP_ENABLE_NETSNIFF,
  #   PCAP_ENABLE_TCPDUMP, ZEEK_LIVE_CAPTURE or SURICATA_LIVE_CAPTURE are 'true'
  PCAP_IFACE : 'lo'
  # Whether or not ethtool will disable NIC hardware offloading features and adjust
  #   ring buffer sizes for capture interface(s) (should be 'true' if the interface(s) are
  #   being used for capture only, 'false' if they are being used for management/communication)
  PCAP_IFACE_TWEAK : 'false'
  # Specifies how large a locally-captured PCAP file can become (in megabytes) before
  #   it is closed for processing and a new PCAP file created
  PCAP_ROTATE_MEGABYTES : 4096
  # Specifies a time interval (in minutes) after which a locally-captured PCAP file
  #   will be closed for processing and a new PCAP file created
  PCAP_ROTATE_MINUTES : 10
  # Specifies a tcpdump-style filter expression for local packet capture ('' to capture all traffic)
  PCAP_FILTER : ''
################################################################################

services:
  opensearch:
    build:
      context: .
      dockerfile: Dockerfiles/opensearch.Dockerfile
<<<<<<< HEAD
    image: malcolmnetsec/opensearch:6.4.1
=======
    image: malcolmnetsec/opensearch:6.4.2
>>>>>>> 1b8deedb
    restart: "no"
    stdin_open: false
    tty: true
    hostname: opensearch
    networks:
      - default
    environment:
      << : *process-variables
      << : *ssl-variables
      << : *opensearch-variables
      logger.level : 'INFO'
      bootstrap.memory_lock : 'true'
      MAX_LOCKED_MEMORY : 'unlimited'
      OPENSEARCH_JAVA_OPTS : '-server -Xms4g -Xmx4g -Xss256k -XX:-HeapDumpOnOutOfMemoryError -Djava.security.egd=file:/dev/./urandom -Dlog4j.formatMsgNoLookups=true'
      VIRTUAL_HOST : 'os.malcolm.local'
      discovery.type : 'single-node'
      cluster.routing.allocation.disk.threshold_enabled : 'false'
      cluster.routing.allocation.node_initial_primaries_recoveries : 8
      indices.query.bool.max_clause_count : 4096
      path.repo : '/opt/opensearch/backup'
    ulimits:
      memlock:
        soft: -1
        hard: -1
    cap_add:
      - IPC_LOCK
    volumes:
      - ./nginx/ca-trust:/var/local/ca-trust:ro
      - ./.opensearch.primary.curlrc:/var/local/opensearch.primary.curlrc:ro
      - ./.opensearch.secondary.curlrc:/var/local/opensearch.secondary.curlrc:ro
      - ./opensearch/opensearch.keystore:/usr/share/opensearch/config/opensearch.keystore:rw
      - ./opensearch:/usr/share/opensearch/data:delegated
      - ./opensearch-backup:/opt/opensearch/backup:delegated
    healthcheck:
      test: ["CMD", "curl", "--silent", "--fail", "http://localhost:9200"]
      interval: 30s
      timeout: 15s
      retries: 3
      start_period: 180s
  dashboards-helper:
    build:
      context: .
      dockerfile: Dockerfiles/dashboards-helper.Dockerfile
<<<<<<< HEAD
    image: malcolmnetsec/dashboards-helper:6.4.1
=======
    image: malcolmnetsec/dashboards-helper:6.4.2
>>>>>>> 1b8deedb
    restart: "no"
    stdin_open: false
    tty: true
    hostname: dashboards-helper
    networks:
      - default
    environment:
      << : *process-variables
      << : *ssl-variables
      << : *opensearch-variables
      << : *dashboards-helper-variables
      DASHBOARDS_URL : 'http://dashboards:5601/dashboards'
      VIRTUAL_HOST : 'dashboards-helper.malcolm.local'
      ARKIME_INDEX_PATTERN : 'arkime_sessions3-*'
      ARKIME_INDEX_PATTERN_ID : 'arkime_sessions3-*'
      ARKIME_INDEX_TIME_FIELD : 'firstPacket'
      CREATE_OS_ARKIME_SESSION_INDEX : 'true'
    depends_on:
      - opensearch
    volumes:
      - ./nginx/ca-trust:/var/local/ca-trust:ro
      - ./.opensearch.primary.curlrc:/var/local/opensearch.primary.curlrc:ro
      - ./.opensearch.secondary.curlrc:/var/local/opensearch.secondary.curlrc:ro
    healthcheck:
      test: ["CMD", "supervisorctl", "status", "cron", "maps"]
      interval: 60s
      timeout: 15s
      retries: 3
      start_period: 30s
  dashboards:
    build:
      context: .
      dockerfile: Dockerfiles/dashboards.Dockerfile
<<<<<<< HEAD
    image: malcolmnetsec/dashboards:6.4.1
=======
    image: malcolmnetsec/dashboards:6.4.2
>>>>>>> 1b8deedb
    restart: "no"
    stdin_open: false
    tty: true
    hostname: dashboards
    networks:
      - default
    environment:
      << : *process-variables
      << : *ssl-variables
      << : *opensearch-variables
      VIRTUAL_HOST : 'dashboards.malcolm.local'
    depends_on:
      - opensearch
      - dashboards-helper
    volumes:
      - ./nginx/ca-trust:/var/local/ca-trust:ro
      - ./.opensearch.primary.curlrc:/var/local/opensearch.primary.curlrc:ro
    healthcheck:
      test: ["CMD", "curl", "--silent", "--fail", "http://localhost:5601/dashboards/api/status"]
      interval: 30s
      timeout: 15s
      retries: 3
      start_period: 210s
  logstash:
    build:
      context: .
      dockerfile: Dockerfiles/logstash.Dockerfile
<<<<<<< HEAD
    image: malcolmnetsec/logstash-oss:6.4.1
=======
    image: malcolmnetsec/logstash-oss:6.4.2
>>>>>>> 1b8deedb
    restart: "no"
    stdin_open: false
    tty: true
    hostname: logstash
    networks:
      - default
    ulimits:
      memlock:
        soft: -1
        hard: -1
    cap_add:
      - IPC_LOCK
    environment:
      << : *process-variables
      << : *ssl-variables
      << : *opensearch-variables
      << : *logstash-variables
      << : *common-beats-variables
      << : *common-lookup-variables
      LS_JAVA_OPTS : '-server -Xms2g -Xmx2g -Xss1536k -XX:-HeapDumpOnOutOfMemoryError -Djava.security.egd=file:/dev/./urandom -Dlog4j.formatMsgNoLookups=true'
    depends_on:
      - opensearch
    ports:
      - "127.0.0.1:5044:5044"
    volumes:
      - ./nginx/ca-trust:/var/local/ca-trust:ro
      - ./.opensearch.primary.curlrc:/var/local/opensearch.primary.curlrc:ro
      - ./.opensearch.secondary.curlrc:/var/local/opensearch.secondary.curlrc:ro
      - ./logstash/config/logstash.yml:/usr/share/logstash/config/logstash.orig.yml:ro
      - ./logstash/pipelines:/usr/share/logstash/malcolm-pipelines.available:ro
      - ./logstash/patterns:/usr/share/logstash/malcolm-patterns:ro
      - ./logstash/ruby:/usr/share/logstash/malcolm-ruby:ro
      - ./logstash/maps/malcolm_severity.yaml:/etc/malcolm_severity.yaml:ro
      - ./logstash/certs/ca.crt:/certs/ca.crt:ro
      - ./logstash/certs/server.crt:/certs/server.crt:ro
      - ./logstash/certs/server.key:/certs/server.key:ro
      - ./cidr-map.txt:/usr/share/logstash/config/cidr-map.txt:ro
      - ./host-map.txt:/usr/share/logstash/config/host-map.txt:ro
      - ./net-map.json:/usr/share/logstash/config/net-map.json:ro
    healthcheck:
      test: ["CMD", "curl", "--silent", "--fail", "http://localhost:9600"]
      interval: 30s
      timeout: 15s
      retries: 3
      start_period: 600s
  filebeat:
    build:
      context: .
      dockerfile: Dockerfiles/filebeat.Dockerfile
<<<<<<< HEAD
    image: malcolmnetsec/filebeat-oss:6.4.1
=======
    image: malcolmnetsec/filebeat-oss:6.4.2
>>>>>>> 1b8deedb
    restart: "no"
    stdin_open: false
    tty: true
    hostname: filebeat
    networks:
      - default
    environment:
      << : *process-variables
      << : *ssl-variables
      << : *nginx-variables
      << : *opensearch-variables
      << : *filebeat-variables
      << : *common-upload-variables
      << : *common-beats-variables
      FILEBEAT_ZEEK_LOG_PATH : '/zeek/current'
      FILEBEAT_ZEEK_LOG_LIVE_PATH : '/zeek/live'
      FILEBEAT_SURICATA_LOG_PATH : '/suricata'
      FILEBEAT_NGINX_LOG_PATH : '/nginx'
    depends_on:
      - logstash
    ports:
      - "127.0.0.1:5045:5045"
    volumes:
      - ./nginx/ca-trust:/var/local/ca-trust:ro
      - ./.opensearch.primary.curlrc:/var/local/opensearch.primary.curlrc:ro
      - nginx-log-path:/nginx:ro
      - ./zeek-logs:/zeek
      - ./suricata-logs:/suricata
      - ./filebeat/certs/ca.crt:/certs/ca.crt:ro
      - ./filebeat/certs/client.crt:/certs/client.crt:ro
      - ./filebeat/certs/client.key:/certs/client.key:ro
    healthcheck:
      test: ["CMD", "supervisorctl", "status", "filebeat"]
      interval: 30s
      timeout: 15s
      retries: 3
      start_period: 60s
  arkime:
    build:
      context: .
      dockerfile: Dockerfiles/arkime.Dockerfile
<<<<<<< HEAD
    image: malcolmnetsec/arkime:6.4.1
=======
    image: malcolmnetsec/arkime:6.4.2
>>>>>>> 1b8deedb
    restart: "no"
    stdin_open: false
    tty: true
    hostname: arkime
    networks:
      - default
    env_file:
      - ./auth.env
    environment:
      << : *process-variables
      << : *ssl-variables
      << : *opensearch-variables
      << : *common-upload-variables
      << : *arkime-variables
      VIRTUAL_HOST : 'arkime.malcolm.local'
      OPENSEARCH_MAX_SHARDS_PER_NODE : 2500
      VIEWER : 'on'
      WISE : 'on'
    ulimits:
      memlock:
        soft: -1
        hard: -1
    depends_on:
      - opensearch
    volumes:
      - ./nginx/ca-trust:/var/local/ca-trust:ro
      - ./.opensearch.primary.curlrc:/var/local/opensearch.primary.curlrc:ro
      - ./pcap:/data/pcap
      - ./arkime-logs:/opt/arkime/logs
      - ./arkime-raw:/opt/arkime/raw
      - ./arkime/etc/config.ini:/opt/arkime/etc/config.orig.ini:ro
      - ./arkime/etc/user_settings.json:/opt/arkime/etc/user_settings.json:ro
      - ./arkime/wise/source.zeeklogs.js:/opt/arkime/wiseService/source.zeeklogs.js:ro
    healthcheck:
      test: ["CMD", "curl", "--insecure", "--silent", "--fail", "https://localhost:8005/_ns_/nstest.html"]
      interval: 90s
      timeout: 30s
      retries: 3
      start_period: 210s
  zeek:
    build:
      context: .
      dockerfile: Dockerfiles/zeek.Dockerfile
<<<<<<< HEAD
    image: malcolmnetsec/zeek:6.4.1
=======
    image: malcolmnetsec/zeek:6.4.2
>>>>>>> 1b8deedb
    restart: "no"
    stdin_open: false
    tty: true
    hostname: zeek
    networks:
      - default
    ulimits:
      memlock:
        soft: -1
        hard: -1
    cap_add:
      - IPC_LOCK
      - NET_ADMIN
      - NET_RAW
      - SYS_ADMIN
    environment:
      << : *process-variables
      << : *ssl-variables
      << : *common-upload-variables
      << : *zeek-variables
      << : *zeek-offline-variables
      ZEEK_PCAP_PROCESSOR : 'true'
      ZEEK_CRON : 'false'
    depends_on:
      - opensearch
    volumes:
      - ./nginx/ca-trust:/var/local/ca-trust:ro
      - ./pcap:/pcap
      - ./zeek-logs/upload:/zeek/upload
      - ./zeek-logs/extract_files:/zeek/extract_files
      - ./zeek/config/local.zeek:/opt/zeek/share/zeek/site/local.zeek:ro
      - ./zeek/intel:/opt/zeek/share/zeek/site/intel
    healthcheck:
      test: ["CMD", "supervisorctl", "status", "pcap-zeek"]
      interval: 30s
      timeout: 15s
      retries: 3
      start_period: 60s
  zeek-live:
    build:
      context: .
      dockerfile: Dockerfiles/zeek.Dockerfile
<<<<<<< HEAD
    image: malcolmnetsec/zeek:6.4.1
=======
    image: malcolmnetsec/zeek:6.4.2
>>>>>>> 1b8deedb
    restart: "no"
    stdin_open: false
    tty: true
    network_mode: host
    ulimits:
      memlock:
        soft: -1
        hard: -1
    cap_add:
      - IPC_LOCK
      - NET_ADMIN
      - NET_RAW
      - SYS_ADMIN
    environment:
      << : *process-variables
      << : *ssl-variables
      << : *common-upload-variables
      << : *zeek-variables
      << : *zeek-live-variables
      << : *pcap-capture-variables
      ZEEK_PCAP_PROCESSOR : 'false'
      ZEEK_CRON : 'true'
      ZEEK_LOG_PATH : '/zeek/live'
      ZEEK_INTEL_PATH : '/opt/zeek/share/zeek/site/intel'
      EXTRACT_FILES_PATH : '/zeek/extract_files'
    volumes:
      - ./nginx/ca-trust:/var/local/ca-trust:ro
      - ./zeek-logs/live:/zeek/live
      - ./zeek-logs/extract_files:/zeek/extract_files
      - ./zeek/config/local.zeek:/opt/zeek/share/zeek/site/local.zeek:ro
      - ./zeek/intel:/opt/zeek/share/zeek/site/intel
  suricata:
    build:
      context: .
      dockerfile: Dockerfiles/suricata.Dockerfile
<<<<<<< HEAD
    image: malcolmnetsec/suricata:6.4.1
=======
    image: malcolmnetsec/suricata:6.4.2
>>>>>>> 1b8deedb
    restart: "no"
    stdin_open: false
    tty: true
    hostname: suricata
    networks:
      - default
    ulimits:
      memlock:
        soft: -1
        hard: -1
    cap_add:
      - IPC_LOCK
      - NET_ADMIN
      - NET_RAW
      - SYS_ADMIN
    environment:
      << : *process-variables
      << : *ssl-variables
      << : *common-upload-variables
      << : *suricata-variables
      << : *suricata-offline-variables
      SURICATA_PCAP_PROCESSOR : 'true'
    depends_on:
      - logstash
    volumes:
      - ./nginx/ca-trust:/var/local/ca-trust:ro
      - ./suricata-logs:/var/log/suricata
      - ./pcap:/data/pcap
      - ./suricata/rules:/opt/suricata/rules:ro
    healthcheck:
      test: ["CMD", "supervisorctl", "status", "pcap-suricata"]
      interval: 30s
      timeout: 15s
      retries: 3
      start_period: 120s
  suricata-live:
    build:
      context: .
      dockerfile: Dockerfiles/suricata.Dockerfile
<<<<<<< HEAD
    image: malcolmnetsec/suricata:6.4.1
=======
    image: malcolmnetsec/suricata:6.4.2
>>>>>>> 1b8deedb
    restart: "no"
    stdin_open: false
    tty: true
    network_mode: host
    ulimits:
      memlock:
        soft: -1
        hard: -1
    cap_add:
      - IPC_LOCK
      - NET_ADMIN
      - NET_RAW
      - SYS_ADMIN
    environment:
      << : *process-variables
      << : *ssl-variables
      << : *common-upload-variables
      << : *suricata-variables
      << : *suricata-live-variables
      << : *pcap-capture-variables
      SURICATA_PCAP_PROCESSOR : 'false'
    volumes:
      - ./nginx/ca-trust:/var/local/ca-trust:ro
      - ./suricata-logs:/var/log/suricata
      - ./suricata/rules:/opt/suricata/rules:ro
  file-monitor:
    build:
      context: .
      dockerfile: Dockerfiles/file-monitor.Dockerfile
<<<<<<< HEAD
    image: malcolmnetsec/file-monitor:6.4.1
=======
    image: malcolmnetsec/file-monitor:6.4.2
>>>>>>> 1b8deedb
    restart: "no"
    stdin_open: false
    tty: true
    hostname: file-monitor
    networks:
      - default
    environment:
      << : *process-variables
      << : *ssl-variables
      << : *zeek-variables
      VIRTUAL_HOST : 'file-monitor.malcolm.local'
    volumes:
      - ./nginx/ca-trust:/var/local/ca-trust:ro
      - ./zeek-logs/extract_files:/zeek/extract_files
      - ./zeek-logs/current:/zeek/logs
      - ./yara/rules:/yara-rules/custom:ro
    healthcheck:
      test: ["CMD", "supervisorctl", "status", "watcher", "logger"]
      interval: 30s
      timeout: 15s
      retries: 3
      start_period: 60s
  pcap-capture:
    build:
      context: .
      dockerfile: Dockerfiles/pcap-capture.Dockerfile
<<<<<<< HEAD
    image: malcolmnetsec/pcap-capture:6.4.1
=======
    image: malcolmnetsec/pcap-capture:6.4.2
>>>>>>> 1b8deedb
    restart: "no"
    stdin_open: false
    tty: true
    network_mode: host
    ulimits:
      memlock:
        soft: -1
        hard: -1
    cap_add:
      - IPC_LOCK
      - NET_ADMIN
      - NET_RAW
      - SYS_ADMIN
    environment:
      << : *process-variables
      << : *ssl-variables
      << : *pcap-capture-variables
    volumes:
      - ./nginx/ca-trust:/var/local/ca-trust:ro
      - ./pcap/upload:/pcap
  pcap-monitor:
    build:
      context: .
      dockerfile: Dockerfiles/pcap-monitor.Dockerfile
<<<<<<< HEAD
    image: malcolmnetsec/pcap-monitor:6.4.1
=======
    image: malcolmnetsec/pcap-monitor:6.4.2
>>>>>>> 1b8deedb
    restart: "no"
    stdin_open: false
    tty: true
    hostname: pcapmon
    networks:
      - default
    environment:
      << : *process-variables
      << : *ssl-variables
      << : *opensearch-variables
      << : *common-upload-variables
    depends_on:
      - opensearch
    volumes:
      - ./nginx/ca-trust:/var/local/ca-trust:ro
      - ./.opensearch.primary.curlrc:/var/local/opensearch.primary.curlrc:ro
      - ./zeek-logs:/zeek
      - ./pcap:/pcap
    healthcheck:
      test: ["CMD", "supervisorctl", "status", "watch-upload", "pcap-publisher"]
      interval: 30s
      timeout: 15s
      retries: 3
      start_period: 90s
  upload:
    build:
      context: .
      dockerfile: Dockerfiles/file-upload.Dockerfile
<<<<<<< HEAD
    image: malcolmnetsec/file-upload:6.4.1
=======
    image: malcolmnetsec/file-upload:6.4.2
>>>>>>> 1b8deedb
    restart: "no"
    stdin_open: false
    tty: true
    hostname: upload
    networks:
      - default
    env_file:
      - ./auth.env
    environment:
      << : *process-variables
      << : *ssl-variables
      SITE_NAME : 'Capture File and Log Archive Upload'
      VIRTUAL_HOST : 'upload.malcolm.local'
    depends_on:
      - arkime
    ports:
      - "127.0.0.1:8022:22"
    volumes:
      - ./nginx/ca-trust:/var/local/ca-trust:ro
      - ./pcap/upload:/var/www/upload/server/php/chroot/files
    healthcheck:
      test: ["CMD", "wget", "-qO-", "http://localhost"]
      interval: 30s
      timeout: 15s
      retries: 3
      start_period: 60s
  htadmin:
<<<<<<< HEAD
    image: malcolmnetsec/htadmin:6.4.1
=======
    image: malcolmnetsec/htadmin:6.4.2
>>>>>>> 1b8deedb
    build:
      context: .
      dockerfile: Dockerfiles/htadmin.Dockerfile
    restart: "no"
    stdin_open: false
    tty: true
    hostname: htadmin
    networks:
      - default
    environment:
      << : *process-variables
      << : *ssl-variables
      << : *auth-variables
      VIRTUAL_HOST : 'htadmin.malcolm.local'
    volumes:
      - ./nginx/ca-trust:/var/local/ca-trust:ro
      - ./htadmin/config.ini:/var/www/htadmin/config/config.ini:rw
      - ./htadmin/metadata:/var/www/htadmin/config/metadata:rw
      - ./nginx/htpasswd:/var/www/htadmin/config/htpasswd:rw
    healthcheck:
      test: ["CMD", "curl", "--silent", "--fail", "http://localhost"]
      interval: 60s
      timeout: 15s
      retries: 3
      start_period: 60s
  freq:
<<<<<<< HEAD
    image: malcolmnetsec/freq:6.4.1
=======
    image: malcolmnetsec/freq:6.4.2
>>>>>>> 1b8deedb
    build:
      context: .
      dockerfile: Dockerfiles/freq.Dockerfile
    restart: "no"
    stdin_open: false
    tty: true
    hostname: freq
    networks:
      - default
    environment:
      << : *process-variables
      << : *ssl-variables
      << : *common-lookup-variables
      VIRTUAL_HOST : 'freq.malcolm.local'
    volumes:
      - ./nginx/ca-trust:/var/local/ca-trust:ro
    healthcheck:
      test: ["CMD", "curl", "--silent", "--fail", "http://localhost:10004"]
      interval: 30s
      timeout: 15s
      retries: 3
      start_period: 60s
  name-map-ui:
<<<<<<< HEAD
    image: malcolmnetsec/name-map-ui:6.4.1
=======
    image: malcolmnetsec/name-map-ui:6.4.2
>>>>>>> 1b8deedb
    build:
      context: .
      dockerfile: Dockerfiles/name-map-ui.Dockerfile
    restart: "no"
    stdin_open: false
    tty: true
    hostname: name-map-ui
    networks:
      - default
    environment:
      << : *process-variables
      << : *ssl-variables
      VIRTUAL_HOST : 'name-map-ui.malcolm.local'
    volumes:
      - ./nginx/ca-trust:/var/local/ca-trust:ro
      - ./cidr-map.txt:/var/www/html/maps/cidr-map.txt:ro
      - ./host-map.txt:/var/www/html/maps/host-map.txt:ro
      - ./net-map.json:/var/www/html/maps/net-map.json:rw
    healthcheck:
      test: ["CMD", "curl", "--silent", "--fail", "http://localhost:8080/fpm-ping"]
      interval: 30s
      timeout: 15s
      retries: 3
      start_period: 60s
  netbox:
<<<<<<< HEAD
    image: malcolmnetsec/netbox:6.4.1
=======
    image: malcolmnetsec/netbox:6.4.2
>>>>>>> 1b8deedb
    build:
      context: .
      dockerfile: Dockerfiles/netbox.Dockerfile
    restart: "no"
    stdin_open: false
    tty: true
    hostname: netbox
    networks:
      - default
    env_file: ./netbox/env/netbox.env
    environment:
      << : *process-variables
      << : *ssl-variables
      << : *netbox-variables
      VIRTUAL_HOST : 'netbox.malcolm.local'
    depends_on:
      - netbox-postgres
      - netbox-redis
      - netbox-redis-cache
    volumes:
      - ./nginx/ca-trust:/var/local/ca-trust:ro
      - ./netbox/config/configuration:/etc/netbox/config:ro
      - ./netbox/config/reports:/etc/netbox/reports:ro
      - ./netbox/config/scripts:/etc/netbox/scripts:ro
      - ./netbox/media:/opt/netbox/netbox/media:rw
      - ./net-map.json:/usr/local/share/net-map.json:ro
    healthcheck:
      test: ["CMD", "curl", "--silent", "http://localhost:8080/netbox/api/" ]
      interval: 60s
      timeout: 15s
      retries: 3
      start_period: 120s
  netbox-postgres:
<<<<<<< HEAD
    image: malcolmnetsec/postgresql:6.4.1
=======
    image: malcolmnetsec/postgresql:6.4.2
>>>>>>> 1b8deedb
    build:
      context: .
      dockerfile: Dockerfiles/postgresql.Dockerfile
    restart: "no"
    stdin_open: false
    tty: true
    hostname: netbox-postgres
    networks:
      - default
    env_file: ./netbox/env/postgres.env
    environment:
      << : *process-variables
      << : *ssl-variables
      << : *netbox-variables
      VIRTUAL_HOST : 'netbox-postgres.malcolm.local'
    volumes:
      - ./nginx/ca-trust:/var/local/ca-trust:ro
      - ./netbox/postgres:/var/lib/postgresql/data:rw
    healthcheck:
      test: [ "CMD-SHELL", "pg_isready -d $${POSTGRES_DB} -U $${POSTGRES_USER}" ]
      interval: 60s
      timeout: 15s
      retries: 3
      start_period: 45s
  netbox-redis:
<<<<<<< HEAD
    image: malcolmnetsec/redis:6.4.1
=======
    image: malcolmnetsec/redis:6.4.2
>>>>>>> 1b8deedb
    build:
      context: .
      dockerfile: Dockerfiles/redis.Dockerfile
    restart: "no"
    stdin_open: false
    tty: true
    hostname: netbox-redis
    networks:
      - default
    env_file: ./netbox/env/redis.env
    environment:
      << : *process-variables
      << : *ssl-variables
      << : *netbox-variables
      VIRTUAL_HOST : 'netbox-redis.malcolm.local'
    command:
      - sh
      - -c
      - redis-server --appendonly yes --requirepass $$REDIS_PASSWORD
    volumes:
      - ./nginx/ca-trust:/var/local/ca-trust:ro
      - ./netbox/redis:/data
    healthcheck:
      test: ["CMD-SHELL", "pidof redis-server || exit 1" ]
      interval: 60s
      timeout: 15s
      retries: 3
      start_period: 45s
  netbox-redis-cache:
<<<<<<< HEAD
    image: malcolmnetsec/redis:6.4.1
=======
    image: malcolmnetsec/redis:6.4.2
>>>>>>> 1b8deedb
    build:
      context: .
      dockerfile: Dockerfiles/redis.Dockerfile
    restart: "no"
    stdin_open: false
    tty: true
    hostname: netbox-redis-cache
    networks:
      - default
    env_file: ./netbox/env/redis-cache.env
    environment:
      << : *process-variables
      << : *ssl-variables
      << : *netbox-variables
      VIRTUAL_HOST : 'netbox-redis-cache.malcolm.local'
    command:
      - sh
      - -c
      - redis-server --requirepass $$REDIS_PASSWORD
    volumes:
      - ./nginx/ca-trust:/var/local/ca-trust:ro
    healthcheck:
      test: ["CMD-SHELL", "pidof redis-server || exit 1" ]
      interval: 60s
      timeout: 15s
      retries: 3
      start_period: 45s
  api:
<<<<<<< HEAD
    image: malcolmnetsec/api:6.4.1
=======
    image: malcolmnetsec/api:6.4.2
>>>>>>> 1b8deedb
    build:
      context: .
      dockerfile: Dockerfiles/api.Dockerfile
    command: gunicorn --bind 0:5000 manage:app
    restart: "no"
    stdin_open: false
    tty: true
    hostname: api
    networks:
      - default
    environment:
      << : *process-variables
      << : *ssl-variables
      << : *opensearch-variables
      VIRTUAL_HOST : 'api.malcolm.local'
    volumes:
      - ./nginx/ca-trust:/var/local/ca-trust:ro
      - ./.opensearch.primary.curlrc:/var/local/opensearch.primary.curlrc:ro
    healthcheck:
      test: ["CMD", "curl", "--silent", "--fail", "http://localhost:5000/ping"]
      interval: 30s
      timeout: 15s
      retries: 3
      start_period: 60s
  nginx-proxy:
    build:
      context: .
      dockerfile: Dockerfiles/nginx.Dockerfile
<<<<<<< HEAD
    image: malcolmnetsec/nginx-proxy:6.4.1
=======
    image: malcolmnetsec/nginx-proxy:6.4.2
>>>>>>> 1b8deedb
    restart: "no"
    stdin_open: false
    tty: true
    hostname: nginx-proxy
    networks:
      - default
    environment:
      << : *process-variables
      << : *ssl-variables
      << : *auth-variables
      << : *nginx-variables
    depends_on:
      - api
      - arkime
      - dashboards
      - file-monitor
      - htadmin
      - name-map-ui
      - netbox
      - upload
    ports:
      - "0.0.0.0:443:443"
      - "0.0.0.0:488:488"
      - "127.0.0.1:5601:5601"
      - "127.0.0.1:9200:9200"
    volumes:
      - ./nginx/ca-trust:/var/local/ca-trust:ro
      - nginx-log-path:/var/log/nginx:rw
      - ./nginx/nginx_ldap.conf:/etc/nginx/nginx_ldap.conf:ro
      - ./nginx/htpasswd:/etc/nginx/.htpasswd:ro
      - ./nginx/certs:/etc/nginx/certs:ro
      - ./nginx/certs/dhparam.pem:/etc/nginx/dhparam/dhparam.pem:ro
    healthcheck:
      test: ["CMD", "curl", "--insecure", "--silent", "https://localhost:443"]
      interval: 30s
      timeout: 15s
      retries: 3
      start_period: 120s
    labels:
      traefik.enable: "false"
      # traefik.http.routers.osmalcolm.rule: 'Host(`opensearch.malcolm.example.org`)'
      # traefik.http.routers.osmalcolm.entrypoints: 'websecure'
      # traefik.http.routers.osmalcolm.tls.certresolver: 'myresolver'
      # traefik.http.routers.osmalcolm.service: 'osmalcolm'
      # traefik.http.services.osmalcolm.loadbalancer.server.port: '9200'
      # traefik.http.routers.malcolm.rule: 'Host(`malcolm.example.org`)'
      # traefik.http.routers.malcolm.entrypoints: 'websecure'
      # traefik.http.routers.malcolm.tls.certresolver: 'myresolver'
      # traefik.http.routers.malcolm.service: 'malcolm'
      # traefik.http.services.malcolm.loadbalancer.server.port: '443'

# shared named volume so filebeat can access nginx access logs
volumes:
  nginx-log-path:

networks:
  default:
    external: false<|MERGE_RESOLUTION|>--- conflicted
+++ resolved
@@ -355,11 +355,7 @@
     build:
       context: .
       dockerfile: Dockerfiles/opensearch.Dockerfile
-<<<<<<< HEAD
-    image: malcolmnetsec/opensearch:6.4.1
-=======
     image: malcolmnetsec/opensearch:6.4.2
->>>>>>> 1b8deedb
     restart: "no"
     stdin_open: false
     tty: true
@@ -403,11 +399,7 @@
     build:
       context: .
       dockerfile: Dockerfiles/dashboards-helper.Dockerfile
-<<<<<<< HEAD
-    image: malcolmnetsec/dashboards-helper:6.4.1
-=======
     image: malcolmnetsec/dashboards-helper:6.4.2
->>>>>>> 1b8deedb
     restart: "no"
     stdin_open: false
     tty: true
@@ -441,11 +433,7 @@
     build:
       context: .
       dockerfile: Dockerfiles/dashboards.Dockerfile
-<<<<<<< HEAD
-    image: malcolmnetsec/dashboards:6.4.1
-=======
     image: malcolmnetsec/dashboards:6.4.2
->>>>>>> 1b8deedb
     restart: "no"
     stdin_open: false
     tty: true
@@ -473,11 +461,7 @@
     build:
       context: .
       dockerfile: Dockerfiles/logstash.Dockerfile
-<<<<<<< HEAD
-    image: malcolmnetsec/logstash-oss:6.4.1
-=======
     image: malcolmnetsec/logstash-oss:6.4.2
->>>>>>> 1b8deedb
     restart: "no"
     stdin_open: false
     tty: true
@@ -527,11 +511,7 @@
     build:
       context: .
       dockerfile: Dockerfiles/filebeat.Dockerfile
-<<<<<<< HEAD
-    image: malcolmnetsec/filebeat-oss:6.4.1
-=======
     image: malcolmnetsec/filebeat-oss:6.4.2
->>>>>>> 1b8deedb
     restart: "no"
     stdin_open: false
     tty: true
@@ -573,11 +553,7 @@
     build:
       context: .
       dockerfile: Dockerfiles/arkime.Dockerfile
-<<<<<<< HEAD
-    image: malcolmnetsec/arkime:6.4.1
-=======
     image: malcolmnetsec/arkime:6.4.2
->>>>>>> 1b8deedb
     restart: "no"
     stdin_open: false
     tty: true
@@ -621,11 +597,7 @@
     build:
       context: .
       dockerfile: Dockerfiles/zeek.Dockerfile
-<<<<<<< HEAD
-    image: malcolmnetsec/zeek:6.4.1
-=======
     image: malcolmnetsec/zeek:6.4.2
->>>>>>> 1b8deedb
     restart: "no"
     stdin_open: false
     tty: true
@@ -668,11 +640,7 @@
     build:
       context: .
       dockerfile: Dockerfiles/zeek.Dockerfile
-<<<<<<< HEAD
-    image: malcolmnetsec/zeek:6.4.1
-=======
     image: malcolmnetsec/zeek:6.4.2
->>>>>>> 1b8deedb
     restart: "no"
     stdin_open: false
     tty: true
@@ -708,11 +676,7 @@
     build:
       context: .
       dockerfile: Dockerfiles/suricata.Dockerfile
-<<<<<<< HEAD
-    image: malcolmnetsec/suricata:6.4.1
-=======
     image: malcolmnetsec/suricata:6.4.2
->>>>>>> 1b8deedb
     restart: "no"
     stdin_open: false
     tty: true
@@ -752,11 +716,7 @@
     build:
       context: .
       dockerfile: Dockerfiles/suricata.Dockerfile
-<<<<<<< HEAD
-    image: malcolmnetsec/suricata:6.4.1
-=======
     image: malcolmnetsec/suricata:6.4.2
->>>>>>> 1b8deedb
     restart: "no"
     stdin_open: false
     tty: true
@@ -786,11 +746,7 @@
     build:
       context: .
       dockerfile: Dockerfiles/file-monitor.Dockerfile
-<<<<<<< HEAD
-    image: malcolmnetsec/file-monitor:6.4.1
-=======
     image: malcolmnetsec/file-monitor:6.4.2
->>>>>>> 1b8deedb
     restart: "no"
     stdin_open: false
     tty: true
@@ -817,11 +773,7 @@
     build:
       context: .
       dockerfile: Dockerfiles/pcap-capture.Dockerfile
-<<<<<<< HEAD
-    image: malcolmnetsec/pcap-capture:6.4.1
-=======
     image: malcolmnetsec/pcap-capture:6.4.2
->>>>>>> 1b8deedb
     restart: "no"
     stdin_open: false
     tty: true
@@ -846,11 +798,7 @@
     build:
       context: .
       dockerfile: Dockerfiles/pcap-monitor.Dockerfile
-<<<<<<< HEAD
-    image: malcolmnetsec/pcap-monitor:6.4.1
-=======
     image: malcolmnetsec/pcap-monitor:6.4.2
->>>>>>> 1b8deedb
     restart: "no"
     stdin_open: false
     tty: true
@@ -879,11 +827,7 @@
     build:
       context: .
       dockerfile: Dockerfiles/file-upload.Dockerfile
-<<<<<<< HEAD
-    image: malcolmnetsec/file-upload:6.4.1
-=======
     image: malcolmnetsec/file-upload:6.4.2
->>>>>>> 1b8deedb
     restart: "no"
     stdin_open: false
     tty: true
@@ -911,11 +855,7 @@
       retries: 3
       start_period: 60s
   htadmin:
-<<<<<<< HEAD
-    image: malcolmnetsec/htadmin:6.4.1
-=======
     image: malcolmnetsec/htadmin:6.4.2
->>>>>>> 1b8deedb
     build:
       context: .
       dockerfile: Dockerfiles/htadmin.Dockerfile
@@ -942,11 +882,7 @@
       retries: 3
       start_period: 60s
   freq:
-<<<<<<< HEAD
-    image: malcolmnetsec/freq:6.4.1
-=======
     image: malcolmnetsec/freq:6.4.2
->>>>>>> 1b8deedb
     build:
       context: .
       dockerfile: Dockerfiles/freq.Dockerfile
@@ -970,11 +906,7 @@
       retries: 3
       start_period: 60s
   name-map-ui:
-<<<<<<< HEAD
-    image: malcolmnetsec/name-map-ui:6.4.1
-=======
     image: malcolmnetsec/name-map-ui:6.4.2
->>>>>>> 1b8deedb
     build:
       context: .
       dockerfile: Dockerfiles/name-map-ui.Dockerfile
@@ -1000,11 +932,7 @@
       retries: 3
       start_period: 60s
   netbox:
-<<<<<<< HEAD
-    image: malcolmnetsec/netbox:6.4.1
-=======
     image: malcolmnetsec/netbox:6.4.2
->>>>>>> 1b8deedb
     build:
       context: .
       dockerfile: Dockerfiles/netbox.Dockerfile
@@ -1038,11 +966,7 @@
       retries: 3
       start_period: 120s
   netbox-postgres:
-<<<<<<< HEAD
-    image: malcolmnetsec/postgresql:6.4.1
-=======
     image: malcolmnetsec/postgresql:6.4.2
->>>>>>> 1b8deedb
     build:
       context: .
       dockerfile: Dockerfiles/postgresql.Dockerfile
@@ -1068,11 +992,7 @@
       retries: 3
       start_period: 45s
   netbox-redis:
-<<<<<<< HEAD
-    image: malcolmnetsec/redis:6.4.1
-=======
     image: malcolmnetsec/redis:6.4.2
->>>>>>> 1b8deedb
     build:
       context: .
       dockerfile: Dockerfiles/redis.Dockerfile
@@ -1102,11 +1022,7 @@
       retries: 3
       start_period: 45s
   netbox-redis-cache:
-<<<<<<< HEAD
-    image: malcolmnetsec/redis:6.4.1
-=======
     image: malcolmnetsec/redis:6.4.2
->>>>>>> 1b8deedb
     build:
       context: .
       dockerfile: Dockerfiles/redis.Dockerfile
@@ -1135,11 +1051,7 @@
       retries: 3
       start_period: 45s
   api:
-<<<<<<< HEAD
-    image: malcolmnetsec/api:6.4.1
-=======
     image: malcolmnetsec/api:6.4.2
->>>>>>> 1b8deedb
     build:
       context: .
       dockerfile: Dockerfiles/api.Dockerfile
@@ -1168,11 +1080,7 @@
     build:
       context: .
       dockerfile: Dockerfiles/nginx.Dockerfile
-<<<<<<< HEAD
-    image: malcolmnetsec/nginx-proxy:6.4.1
-=======
     image: malcolmnetsec/nginx-proxy:6.4.2
->>>>>>> 1b8deedb
     restart: "no"
     stdin_open: false
     tty: true
